import scala.io.Source
import sbt.Keys._

import scala.sys.process.Process
import scala.util.Try

// =================================
// META-DATA and Versioning
// =================================
version in ThisBuild := {Source.fromFile("mmt-api/resources/versioning/system.txt").getLines.mkString.trim}

val now = {
  import java.text.SimpleDateFormat
  import java.util.Date
  new SimpleDateFormat("yyyy/MM/dd HH:mm:ss").format(new Date())
}


packageOptions in Global ++= Seq(
  // Specification Version can be any string, and hence includes the build time
  Package.ManifestAttributes("Implementation-Version" -> (version.value + s" (built $now)")),

  // implementation version *has to be* ascii digits seperated by ascii periods
  Package.ManifestAttributes("Specification-Version" -> version.value),

  // custom build-time attribute
  Package.ManifestAttributes("Build-Time" -> now)
)


organization in ThisBuild := "info.kwarc.mmt"
lazy val mmtMainClass = "info.kwarc.mmt.api.frontend.Run"

// =================================
// GLOBAL SETTINGS
// =================================
<<<<<<< HEAD
scalaVersion in Global := "2.12.3"
scalacOptions in Global := Seq("-feature", "-language:postfixOps", "-language:implicitConversions", "-deprecation", "-Xmax-classfile-name", "128")
=======
scalaVersion in Global := "2.11.12"
scalacOptions in Global := Seq(
  "-feature", "-language:postfixOps", "-language:implicitConversions", "-deprecation", 
  "-Xmax-classfile-name", "128", // fix long classnames on weird filesystems
  "-sourcepath", baseDirectory.value.getAbsolutePath // make sure that all scaladoc source paths are relative
)
>>>>>>> 6bd22d7b

parallelExecution in Global := false
javaOptions in Global ++= Seq("-Xmx2g")

publish := {}
fork in Test := true
testOptions in Test += Tests.Argument("-oI")

// =================================
// DEPLOY TASKS
// =================================

val deploy = TaskKey[Unit]("deploy", "copies packaged jars for MMT projects to deploy location.")
val deployFull = TaskKey[Unit]("deployFull", "copies all (including tiscaf and lfcatalog) packaged jars to deploy location.")
val install = TaskKey[Unit]("install", "copies jedit jars to local jedit installation folder.")

// =================================
// DOCUMENTATION TASKS
// =================================
scalacOptions in(ScalaUnidoc, unidoc) ++=
  "-diagrams" +:
    Opts.doc.title("MMT") ++:
    Opts.doc.sourceUrl({
      val repo = System.getenv("TRAVIS_REPO_SLUG")
      s"https://github.com/${if(repo != null) repo else "UniFormal/MMT"}/blob/master/src€{FILE_PATH}.scala"
    })
target in(ScalaUnidoc, unidoc) := file("../apidoc")

lazy val cleandoc = taskKey[Unit]("remove api documentation.")
cleandoc := Utils.delRecursive(streams.value.log, file("../apidoc"))

lazy val apidoc = taskKey[Unit]("generate post processed api documentation.")
apidoc := Unit
apidoc := apidoc.dependsOn(cleandoc, unidoc in Compile in src).value

// =================================
// SHARED SETTINGS
// =================================

/** settings shared by all projects */
def commonSettings(nameStr: String) = Seq(
  name := nameStr,
  sourcesInBase := false,
  autoAPIMappings := true,
  exportJars := true,
  libraryDependencies += "org.scalatest" % "scalatest_2.12" % "3.0.4" % "test",
  fork := true,
  test in assembly := {},
  assemblyMergeStrategy in assembly := {
    case
      PathList("rootdoc.txt") | // 2 versions from from scala jars
      PathList("META-INF", _*) => // should never be merged anyway
      MergeStrategy.discard
    // work around weird behavior of default strategy, which renames files for no apparent reason
    case _ => MergeStrategy.singleOrError
  }
)

/** settings reused by MMT projects */
def mmtProjectsSettings(nameStr: String) = commonSettings(nameStr) ++ Seq(
  scalaSource in Compile := baseDirectory.value / "src",

  scalaSource in Test := baseDirectory.value / "test" / "scala",
  resourceDirectory in Compile := baseDirectory.value / "resources",

  unmanagedBase := baseDirectory.value  / "lib",

  publishTo := Some(Resolver.file("file", Utils.deploy.toJava / " main")),

  install := {},
  deploy := Utils.deployPackage("main/" + nameStr + ".jar").value,
  deployFull := Utils.deployPackage("main/" + nameStr + ".jar").value
)

// =================================
// EXCLUDED PROJECTS
// =================================
import VersionSpecificProject._
lazy val excludedProjects = {
  Exclusions()
    .java7(repl, odk)
    .java9(concepts)
}

// =================================
// Main MMT Projects
// =================================

// building API documentation
lazy val src = (project in file(".")).
  enablePlugins(ScalaUnidocPlugin).
  exclusions(excludedProjects).
  aggregate(
      mmt, api,
      lf, concepts, tptp, owl, mizar, frameit, mathscheme, pvs, metamath, tps, imps, odk, specware, stex, webEdit, planetary, interviews, latex, openmath, oeis, repl,
      tiscaf, lfcatalog,
      jedit
  ).settings(
    unidocProjectFilter in (ScalaUnidoc, unidoc) := excludedProjects.toFilter
  )

// This is the main project. 'mmt/deploy' compiles all relevants subprojects, builds a self-contained jar file, and puts into the deploy folder, from where it can be run.
lazy val mmt = (project in file("mmt")).
  exclusions(excludedProjects).
  dependsOn(tptp, stex, pvs, specware, webEdit, oeis, odk, jedit, latex, openmath, imps, repl, concepts, interviews).
  settings(mmtProjectsSettings("mmt"): _*).
  settings(
    exportJars := false,
    publish := {},
    deploy := {
      assembly in Compile map Utils.deployTo(Utils.deploy / "mmt.jar")
    }.value,
    deployFull := deployFull.dependsOn(deploy).value,
    assemblyExcludedJars in assembly := {
      val cp = (fullClasspath in assembly).value
      cp filter { j => jeditJars.contains(j.data.getName) }
    },
    mainClass in Compile := Some(mmtMainClass),
    connectInput in run := true,
    mainClass in assembly := Some(mmtMainClass)
  )


// =================================
// MMT Projects: central projects
// =================================

// MMT is split into multiple subprojects to that are managed independently.

// The kernel upon which everything else depends. Maintainer: Florian
lazy val api = (project in file("mmt-api")).
  settings(mmtProjectsSettings("mmt-api"): _*).
  settings(
    scalacOptions in Compile ++= Seq("-language:existentials"),
    scalaSource in Compile := baseDirectory.value / "src" / "main",
    unmanagedJars in Compile += Utils.lib.toJava / "tiscaf.jar",
    unmanagedJars in Compile += Utils.lib.toJava / "scala-compiler.jar",
    unmanagedJars in Compile += Utils.lib.toJava / "scala-reflect.jar",
    unmanagedJars in Compile += Utils.lib.toJava / "scala-parser-combinators.jar",
    unmanagedJars in Compile += Utils.lib.toJava / "scala-xml.jar",
    unmanagedJars in Test += Utils.lib.toJava / "tiscaf.jar",
    unmanagedJars in Test += Utils.lib.toJava / "scala-compiler.jar",
    unmanagedJars in Test += Utils.lib.toJava / "scala-reflect.jar",
    unmanagedJars in Test += Utils.lib.toJava / "scala-parser-combinators.jar",
    unmanagedJars in Test += Utils.lib.toJava / "scala-xml.jar",
//    libraryDependencies += "org.scala-lang" % "scala-parser-combinators" % scalaVersion.value % "test",
    libraryDependencies += "org.scala-lang" % "scala-reflect" % scalaVersion.value % "test",
    libraryDependencies += "org.scala-lang" % "scala-compiler" % scalaVersion.value % "test"
  )


// Some foundation-specific extensions. Maintainer: Florian
lazy val lf = (project in file("mmt-lf")).
  dependsOn(api % "compile -> compile; test -> test").
  settings(mmtProjectsSettings("mmt-lf"): _*).
  settings(
    unmanagedJars in Compile += Utils.deploy.toJava / "lfcatalog" / "lfcatalog.jar",
//    libraryDependencies += "org.scala-lang" % "scala-parser-combinators" % "2.12.3" % "test",
    unmanagedJars in Test += Utils.lib.toJava / "tiscaf.jar"
  )

// =================================
// MMT Projects: plugins for using MMT in other applications
// =================================

// jars to be used in Compile but not in the fat jar
val jeditJars = Seq(
  "Console.jar",
  "ErrorList.jar",
  "Hyperlinks.jar",
  "jedit.jar",
  "SideKick.jar",
  "jsr.jar"
)

// using MMT inside jEdit. Maintainer: Florian
lazy val jedit = (project in file("jEdit-mmt")).
  dependsOn(api, lf).
  settings(commonSettings("jEdit-mmt"): _*).
  settings(
    scalaSource in Compile := baseDirectory.value / "src",
    resourceDirectory in Compile := baseDirectory.value / "src/resources",
    unmanagedJars in Compile ++= jeditJars map (baseDirectory.value / "lib" / _),
    deploy := Utils.deployPackage("main/MMTPlugin.jar").value,
    deployFull := Utils.deployPackage("main/MMTPlugin.jar").value,
    install := Utils.installJEditJars
  )
  
// using MMT as a part of LaTeX. Maintainer: Florian
lazy val latex = (project in file("latex-mmt")).
  dependsOn(stex).
  settings(mmtProjectsSettings("latex-mmt"): _*)

// using MMT in the OpenDreamKit project, includes language plugins for various systems such as GAP or Sage. Maintainer: Dennis
lazy val odk = (project in file("mmt-odk")).
  dependsOn(api, lf).
  settings(mmtProjectsSettings("mmt-odk"): _*)

// using MMT in the planetary/MathHub systems. Orginally developed by Mihnea, functional but should be reviewed
lazy val planetary = (project in file("planetary-mmt")).
  dependsOn(stex).
  settings(mmtProjectsSettings("planetary-mmt"): _*)

// using MMT in the editing frontends. Orginally developed by Mihnea (?), functional but presumably obsolete
lazy val webEdit = (project in file("mmt-webEdit")).
  dependsOn(stex).
  settings(mmtProjectsSettings("mmt-webEdit"): _*)

// MMT in the interview server. Maintainer: Teresa
lazy val interviews = (project in file("mmt-interviews")).
  dependsOn(api, lf).
  settings(mmtProjectsSettings("mmt-interviews"): _*)

// =================================
// MMT projects: additional (optional) functionality that is factored out into separate projects due to dependencies
// =================================

// auto-completion in the shell. Maintainer: Tom
lazy val repl = (project in file("mmt-repl")).
  dependsOn(api).
  settings(mmtProjectsSettings("mmt-repl")).
  settings(
    libraryDependencies ++= Seq(
      "org.jline" % "jline" % "3.1.2"
    )
  )

// alignment-based concept browser. Maintainer: Dennis
lazy val concepts = (project in file("concept-browser")).
  dependsOn(api).
  settings(mmtProjectsSettings("concept-browser"): _*).
  settings(
    libraryDependencies ++= Seq(
      "org.ccil.cowan.tagsoup" % "tagsoup" % "1.2"
    ),
    unmanagedJars in Compile += Utils.lib.toJava / "tiscaf.jar",
    unmanagedJars in Compile += Utils.lib.toJava / "scala-xml.jar"
 )

// =================================
// MMT Projects: plugins for working with other languages in MMT
// =================================

// plugin for reading TPTP
lazy val tptp = (project in file("mmt-tptp")).
  dependsOn(api, lf).
  settings(mmtProjectsSettings("mmt-tptp"): _*).
  settings(
    unmanagedJars in Compile += baseDirectory.value / "lib" / "leo.jar"
  )

// plugin for reading OWL. Originally developed by Füsun
lazy val owl = (project in file("mmt-owl")).
  dependsOn(api, lf).
  settings(mmtProjectsSettings("mmt-owl"): _*).
  settings(
    unmanagedJars in Compile += baseDirectory.value / "lib" / "owlapi-bin.jar"
  )

// plugin for reading Mizar. Originally developed by Mihnea
lazy val mizar = (project in file("mmt-mizar")).
  dependsOn(api, lf).
  settings(mmtProjectsSettings("mmt-mizar"): _*)

lazy val frameit = (project in file("frameit-mmt")).
  dependsOn(api, lf).
  settings(mmtProjectsSettings("frameit-mmt"): _*)

// plugin for mathscheme-related functionality. Obsolete
lazy val mathscheme = (project in file("mmt-mathscheme")).
  dependsOn(api, lf).
  settings(mmtProjectsSettings("mmt-mathscheme"): _*)

// plugin for reading PVS. Maintainer: Dennis
lazy val pvs = (project in file("mmt-pvs")).
  dependsOn(api, lf).
  settings(mmtProjectsSettings("mmt-pvs"): _*)

// plugin for reading metamath
lazy val mmscala = RootProject(uri("https://github.com/UniFormal/mm-scala#master"))
lazy val metamath = (project in file("mmt-metamath")).
  dependsOn(api, lf, mmscala).
  settings(mmtProjectsSettings("mmt-metamath"): _*)

// plugin for reading TPS
lazy val tps = (project in file("mmt-tps")).
  dependsOn(api, lf).
  settings(mmtProjectsSettings("mmt-tps"): _*)

// plugin for reading IMPS. Maintainer: Jonas
lazy val imps = (project in file("mmt-imps")).
  dependsOn(api, lf).
  settings(mmtProjectsSettings("mmt-imps"): _*)

// plugin for reading specware. Maintainer: Florian
lazy val specware = (project in file("mmt-specware")).
  dependsOn(api).
  settings(mmtProjectsSettings("mmt-specware"): _*)

// plugin for reading stex. Originally developed by Mihnea, currently dormant but functional
lazy val stex = (project in file("mmt-stex")).
  dependsOn(api).
  settings(mmtProjectsSettings("mmt-stex"): _*)

// plugin for writing OpenMath CDs. Maintainer: Florian
lazy val openmath = (project in file("mmt-openmath")).
  dependsOn(api).
  settings(mmtProjectsSettings("mmt-openmath"): _*)

// plugin for reading the OEIS
lazy val oeis = (project in file("mmt-oeis")).
  dependsOn(planetary).
  settings(mmtProjectsSettings("mmt-oeis"): _*).
  settings(
    unmanagedJars in Compile += Utils.lib.toJava / "scala-parser-combinators.jar"
  )
 
// =================================
// DEPENDENT PROJECTS (projects that do not use mmt-api)
// =================================

// this is a dependency of MMT that is copied into the MMT repository for convenience; it only has to be rebuilt when updated (which rarely happens)
lazy val tiscaf = (project in file("tiscaf")).
  settings(commonSettings("tiscaf"): _*).
  settings(
    scalacOptions in Compile ++= Seq("-language:reflectiveCalls"),
    scalaSource in Compile := baseDirectory.value / "src/main/scala",
    libraryDependencies ++= Seq(
//      "net.databinder.dispatch" %% "dispatch-core" % "0.11.3" % "test",
      "org.slf4j" % "slf4j-simple" % "1.7.12" % "test"
    ),
    deployFull := Utils.deployPackage("lib/tiscaf.jar").value,
    test := {} // disable tests for tiscaf
  )

// this is a dependency of Twelf if used in conjunction with the module system; it is automatically started when using the Twelf importer
lazy val lfcatalog = (project in file("lfcatalog")).
  settings(commonSettings("lfcatalog")).
  settings(
    scalaSource in Compile := baseDirectory.value / "src",
    unmanagedJars in Compile += Utils.lib.toJava / "tiscaf.jar",
    unmanagedJars in Compile += Utils.lib.toJava / "scala-xml.jar",
    deployFull := Utils.deployPackage("lfcatalog/lfcatalog.jar").value
  )

// =================================
// experimental projects that are not part of the build file: 
//
// hets-mmt: Aivaras's work for integrating with Hets, owned by DFKI but has become obsolete.
// marpa-mmt:
// mmt-guidedTours: obsolete
// mmt-leo: obsolete
// mmt-lfs: obsolete (has been merged into mmt-lf)
// mmt-reflection: obsolete (but worth keeping until it is superseded by foundations that handle it properly)
// =================================<|MERGE_RESOLUTION|>--- conflicted
+++ resolved
@@ -34,17 +34,12 @@
 // =================================
 // GLOBAL SETTINGS
 // =================================
-<<<<<<< HEAD
 scalaVersion in Global := "2.12.3"
-scalacOptions in Global := Seq("-feature", "-language:postfixOps", "-language:implicitConversions", "-deprecation", "-Xmax-classfile-name", "128")
-=======
-scalaVersion in Global := "2.11.12"
 scalacOptions in Global := Seq(
   "-feature", "-language:postfixOps", "-language:implicitConversions", "-deprecation", 
   "-Xmax-classfile-name", "128", // fix long classnames on weird filesystems
   "-sourcepath", baseDirectory.value.getAbsolutePath // make sure that all scaladoc source paths are relative
 )
->>>>>>> 6bd22d7b
 
 parallelExecution in Global := false
 javaOptions in Global ++= Seq("-Xmx2g")
