--- conflicted
+++ resolved
@@ -148,11 +148,7 @@
 // This is the main project. 'mmt/deploy' compiles all relevants subprojects, builds a self-contained jar file, and puts into the deploy folder, from where it can be run.
 lazy val mmt = (project in file("mmt")).
   exclusions(excludedProjects).
-<<<<<<< HEAD
-  dependsOn(tptp, stex, pvs, specware, webEdit, oeis, odk, jedit, latex, openmath, imps, isabelle, repl, concepts, interviews, mathhub, python, got).
-=======
-  dependsOn(tptp, stex, pvs, specware, webEdit, oeis, odk, jedit, latex, openmath, imps, isabelle, repl, concepts, interviews, mathhub, python, intellij).
->>>>>>> 1b6a80e7
+  dependsOn(tptp, stex, pvs, specware, webEdit, oeis, odk, jedit, latex, openmath, imps, isabelle, repl, concepts, interviews, mathhub, python, intellij, got).
   settings(mmtProjectsSettings("mmt"): _*).
   settings(
     exportJars := false,
