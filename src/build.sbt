--- conflicted
+++ resolved
@@ -226,21 +226,14 @@
   dependsOn(tiscaf).
   dependsOn(lfcatalog).
   settings(
-<<<<<<< HEAD
-    scalacOptions in Compile ++= Seq("-language:existentials"),
-    scalaSource in Compile := baseDirectory.value / "src" / "main",
-    unmanagedJars in Compile ++= apiJars(utils.value),
-    unmanagedJars in Test ++= apiJars(utils.value),
+    Compile / scalacOptions ++= Seq("-language:existentials"),
+    Compile / scalaSource := baseDirectory.value / "src" / "main",
+    Compile / unmanagedJars ++= apiJars(utils.value),
+    Test / unmanagedJars ++= apiJars(utils.value),
     libraryDependencies += "org.eclipse.rdf4j" % "rdf4j-sparqlbuilder" % "4.1.0-M1",
     libraryDependencies += "org.eclipse.rdf4j" % "rdf4j-repository-sail" % "4.1.0-M1",
     libraryDependencies += "org.eclipse.rdf4j" % "rdf4j-sail-memory" % "4.1.0-M1",
     libraryDependencies += "org.slf4j" % "slf4j-simple" % "1.7.30",
-=======
-    Compile / scalacOptions ++= Seq("-language:existentials"),
-    Compile / scalaSource := baseDirectory.value / "src" / "main",
-    Compile / unmanagedJars ++= apiJars(utils.value),
-    Test / unmanagedJars ++= apiJars(utils.value),
->>>>>>> d644e927
   )
 
 
