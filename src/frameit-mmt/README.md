# frameit-mmt: Server component of FrameIT project

This is the server component of the [FrameIT project](https://kwarc.info/systems/frameit/), primarily maintained so far by [@ComFreek](https://github.com/ComFreek).

## Installation & Compilation

See [./installation.md](./installation.md).

## REST API

We use UTF-8-encoded JSON payloads for both HTTP request and response bodies.

All endpoints indicate success by a 2xx response status code and failure by any other status code.

### Endpoints

- <details><summary><code>POST /fact/add</code>: make a new fact known to the server</summary>

  - request: a fact JSON object (without the "ref" field)
  - response: a fact reference

  </details>

- <details><summary><code>GET /fact/list</code>: retrieve all facts known to the server</summary>

  - request: empty
  - response: a JSON array of facts

  </details>

- <details><summary><code>GET /scroll/list</code>: retrieve all scrolls accessible from the current situation theory</summary>

  - request: empty
  - response: a JSON array of scrolls

  </details>

- <details><summary><code>GET /scroll/listall</code>: retrieve all scrolls known to the server</summary>

  - request: empty
  - response: a JSON array of scrolls

  </details>

- <details><summary><code>POST /scroll/apply</code>: apply (i.e. use) a scroll and add acquired facts to situation theory</summary>

  - request: a scroll application
  - <details><summary>response: scroll application info</summary>
  
    ```javascript
    {
        "valid": true|false,
        "errors": /* an array of "scroll application checking error"s */,
        "acquiredFacts": /* an array of facts */
    }
    ```
    
    Invariant: valid = false => errors.nonEmpty
    
    </details>
    
  </details>

- <details><summary><code>POST /scroll/dynamic</code>: get dynamic information on a scroll given a (possibly partial) scroll application</summary>

  - request: a scroll application
  - <details><summary>response: dynamic scroll info</summary>
  
    ```javascript
    {
        "original": /* a scroll */,
        "rendered": /* a scroll */,
        "completions": /* an array of "scroll assignments lists" */,
        "valid": true|false,
        "errors": /* an array of "scroll application checking error"s */
    }
    ```
    
    Invariant: valid = false => errors.nonEmpty
  
    The scroll under *original* contains the original scroll.
    By contrast, in *rendered* all fact and scroll labels, all fact types, and all fact definitions are subject to being dynamically adapted to the (possibly utterly partial) scroll application.
  
    For example, if the original scroll stated `A: point ❘ meta ?MetaAnnotations?label "A" ❙` to be a required fact with label "A"
  and the scroll application maps `A` to `P`  (where `P: point ❘ meta ?MetaAnnotations?label "P"` comes from the situation theory and has label "P"),
  then the dynamic scroll output by this endpoint will state `A: point ❘ meta ?MetaAnnotations?label "P" ❙`.
    The same holds for more complex labels built out of multiple labels of facts.
  
     Furthermore, *completions* is an array of scroll view completion suggestions for the yet missing assignments.
    For instance, the first element of *completions* might be a list of some (possibly not all) of the yet missing assignments of the
    request's scroll view. Analogously for the other elements of *completions*, if they exist.
  It might happen that multiple mutually exclusive *completions* exist, hence the response contains an array of them.

    </details>
    
  </details>

### Formats

JSON (sub)formats shared by multiple endpoints above.

- <details><summary>fact reference</summary>

    ```javascript
    {"uri": /* MMT URI */}
    ```
    
    The game engine may depend on this format (in contrast to, e.g., the format of scroll references).

  </details>

- <details><summary>fact</summary>

    - variant a: general facts:
    
      ```javascript
      {
        "ref": /* fact reference */
        "label": "some label",
        "kind": "general",
        "tp": /* SOMDoc */,
        "df": /* SOMDoc or null or left out */
      }
      ```

    - variant b: veq facts
    
      ```javascript
      {
        "ref": /* fact reference */
        "label": "some label",
        "kind": "veq",
        "lhs":   /* SOMDoc */,
        "value": /* SOMDoc (must be an OMF) */
      }
      ```

  </details>

- <details><summary>scroll reference</summary>

    ```javascript
    /* MMT URI to theory declaring the scroll */
    ```
  
    Format only given for informational purposes, the game engine should treat JSON blobs of scroll references opaquely.
    Do not depend on their internal structure. 

  </details>

- <details><summary>scroll</summary>

    ```javascript
    {
      "ref": /* scroll reference */,
      "label": "some label",
      "description": "some description",
      "requiredFacts": /* array of facts; facts that the scroll required you to give for scroll application */
      "acquiredFacts": /* array of facts; facts that the scroll gives you upon successful scroll application */
    }
    ```

  </details>


- <details><summary>scroll assignments list</summary>

    ```javascript
    [
      {
         "fact": /* a fact reference */,
         "assignment": /* SOMDoc */
      },
      /* more entries like the above
    ]
    ```

  </details>

- <details><summary>scroll application</summary>

    ```javascript
    {
      "scroll": /* scroll reference */,
      "assignments": /* a scroll assignments list */
    }
    ```

  </details>

- <details><summary>scroll application checking error</summary>

    ```javascript
    {
      "kind": "invalidAssignment" | "unknown",
      "msg": /* some human-readable message */,
  
      /* in case of kind being "invalidAssignment": */
      "fact": /* a fact reference to the fact whose assignment was erroneous */
    }
    ```

  </details>

- <details><summary>SOMDoc ("simplified OMDoc")</summary>

    SOMDoc is a JSON representation of a subset of [OMDoc](https://www.omdoc.org/). It is simpler than the [OpenMath-JSON standard](https://omjson.kwarc.info/) and *almost* implements a subset of it.
    Below is a representative list of all possible SOMDoc terms as JSON:
    
    - `{"kind": "OMS", "uri": /* MMT  URI */}`
    - `{"kind": "OMA", "applicant": /* SOMDoc */, "arguments": /* array of SOMDoc */}`
    - `{"kind": "OMI", "decimal": 42}`
    - `{"kind": "OMF", "float": 0.1234}`
    - `{"kind": "OMSTR", "string": "string in UTF-8"}`
    - `{"kind": "RAW", "xml": "OMDoc XML as string in UTF-8"}` (our addition to the (insert link here to omdoc json standard))
    
    In contrast to OpenMath-JSON, OMS terms simply encode the full MMT URI as a string instead of specifying its components separately. (E.g., OpenMath-JSON would provide fields `cd`, `cdbase`, and `name`.)
    Moreover, as all but the last bullet point above only represent a subset of OMDoc, we need a way to encode unrepresented terms: we do so by `{kind: "RAW", "xml": "..."}`.

  </details>

- <details><summary>MMT URI</summary>

    A JSON string representing an MMT URI. We follow the string representation of MMT URIs as implemented in MMT itself.

  </details>

## Internal REST API

- <details><summary><code>POST /fact/bulkadd</code>: adds multiple facts at once</summary>

  - request: a JSON array of fact JSON objects (each without the "ref" field)
<<<<<<< HEAD
  - response: a JSON array with elements of the form of either `[/* fact reference */, ""]` or `["error string..."]`
=======
  - response: to be documented
>>>>>>> 4fa27167

  </details>

- <details><summary><code>GET /debug/space/print</code>: output a stringification of the situation theory (and included theories) known to the server</summary>

  - request: empty
  - response: an HTTP response with content type `text/plain` (not JSON!) and with body a dump in MMT surface syntax of the situation theory. The dump is probably unparsable by MMT; meant for human consumption only.

  </details>

- <details><summary><code>GET /debug/space/check</code>: typecheck situation space</summary>

  - request: empty
  - response: a Json response with list of errors

  </details>

## License

Same as the whole MMT source code with the exception of a snippet copied from "the Internet" into `src/info/kwarc/mmt/frameit/communication/ServerErrorHandler.scala`. The precise source and license is given there.<|MERGE_RESOLUTION|>--- conflicted
+++ resolved
@@ -230,11 +230,8 @@
 - <details><summary><code>POST /fact/bulkadd</code>: adds multiple facts at once</summary>
 
   - request: a JSON array of fact JSON objects (each without the "ref" field)
-<<<<<<< HEAD
+
   - response: a JSON array with elements of the form of either `[/* fact reference */, ""]` or `["error string..."]`
-=======
-  - response: to be documented
->>>>>>> 4fa27167
 
   </details>
 
