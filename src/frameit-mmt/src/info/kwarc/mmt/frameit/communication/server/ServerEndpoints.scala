package info.kwarc.mmt.frameit.communication.server

import cats.effect

import java.io.{PrintWriter, StringWriter}
import cats.effect.IO
import com.twitter.finagle.{ListeningServer}
import com.twitter.finagle.http.{Response, Status}
import info.kwarc.mmt.api.frontend.Controller
import info.kwarc.mmt.api.presentation.MMTSyntaxPresenter
import info.kwarc.mmt.api.symbols.Constant
import io.circe.{Encoder, Json}
import io.finch._

import scala.util.Try

sealed abstract class ValidationException(message: String, cause: Throwable = None.orNull)
  extends Exception(message, cause)

sealed case class ProcessedFactDebugInfo(tpAST: String, dfAST: String, presentedString: String, omdocXml: String) {
  def asJson: Json = Json.obj(
    "tpAST" -> Json.fromString(tpAST),
    "dfAST" -> Json.fromString(dfAST),
    "presentedString" -> Json.fromString(presentedString),
    "omdocXml" -> Json.fromString(omdocXml)
  )
}
object ProcessedFactDebugInfo {
  def fromConstant(c: Constant)(implicit ctrl: Controller, presenter: MMTSyntaxPresenter): ProcessedFactDebugInfo = {
    ProcessedFactDebugInfo(
      // avoid bubbling up exceptions to always have at least some debug information instead of none
      c.tp.map(_.toString).getOrElse("<no type available>"),
      c.df.map(_.toString).getOrElse("<no definiens available>"),
      Try(presenter.asString(c)).getOrElse("<presentation threw exception>"),
      Try(c.toNode.toString()).getOrElse("<conversion to XML threw exception>")
    )
  }
}

final case class FactValidationException(message: String, processedFacts: List[ProcessedFactDebugInfo], cause: Throwable = None.orNull) extends ValidationException(message, cause) {
  def asJson: Json = Json.obj(
    "message" -> Json.fromString(message),
    "processedFacts" -> Json.arr(processedFacts.map(_.asJson) : _*),
    "cause" -> Json.fromString(Option(cause).toString)
  )
}

/**
  * Some general-purpose boilerplate for Finch servers whose endpoints are encapsulated in an object.
  *
  * - succeeded and failed requests are logged to stdout
  * - failed requests (due to exceptions) are served with an HTTP-500 response with a body detailing
  *   the exception and its stracktrace
  *
  * The latter greatly enhances the debugging experience.
  *
  * How to use:
  *
  * '''
  * object MyConcreteEndpoints extends ServerEndpoints {
  *   import ServerErrorHandler._ // don't forget lest you get uninformative errors!
  *
  *   override protected def getCompiledOverallEndpoint(state: ServerState): Endpoint.Compiled[IO] = {
  *     // ...
  *   }
  * '''
  *
  * See [[ConcreteServerEndpoints]] for an example.
  */
trait ServerEndpoints extends Endpoint.Module[IO] {

  import cats.Applicative.ops.toAllApplicativeOps
  // vvvvvvv CAREFUL WHEN REMOVING IMPORTS (IntelliJ might wrongly mark them as unused)
  import ServerErrorHandler._
  // ^^^^^^^ END

<<<<<<< HEAD
  //protected def getCompiledOverallEndpoint(state: ServerState): Endpoint.Compiled[IO]
  protected def getCompiledOverallEndpoint(state: LobbyState): Endpoint.Compiled[IO]

  //def getServiceForState(state: ServerState): Service[Request, Response] = {
  //  Endpoint.toService(filters(getCompiledOverallEndpoint(state)))
  //}

  def getServiceForState(state: LobbyState): Service[Request, Response] = {
    Endpoint.toService(filters(getCompiledOverallEndpoint(state)))
  }
=======
  protected def createServer(state: ServerState, address: String): effect.Resource[IO, ListeningServer]
>>>>>>> de6a0a2a

  protected def filters = Function.chain(Seq(exceptionLogging, logging))

  private def logging: Endpoint.Compiled[IO] => Endpoint.Compiled[IO] = compiled => {
    compiled.tapWithF { (req, res) =>
      IO(println(s"[${res._2.map(_.statusCode).getOrElse("BAD")}] $req")) *> IO.pure(res)
    }
  }

  private def exceptionLogging: Endpoint.Compiled[IO] => Endpoint.Compiled[IO] = compiled => {
    compiled.tapWithF { (_, res) => res match {
        case (trace, Left(throwable)) =>
          IO(throwable.printStackTrace()) *> IO({
            val newResponse = Response(Status.InternalServerError)
            newResponse.write(ThrowableUtils.formatThrowableToJson(throwable).toString())

            (trace, Right(newResponse))
          })
        case _ => IO.pure(res)
      }
    }
  }

  private object ThrowableUtils {
    private def formatStackTraceToString(throwable: Throwable): String = {
      val sw = new StringWriter
      val pw = new PrintWriter(sw)

      try {
        throwable.printStackTrace(pw)
        sw.toString
      } finally {
        sw.close()
        pw.close()
      }
    }

    def formatThrowableToJson(throwable: Throwable): Json = {
      try {
        Json.obj(
          "message" -> Json.fromString(throwable.getMessage),
          "stacktrace" -> Json.fromString(formatStackTraceToString(throwable))
        )
      } catch {
        case _: Throwable =>
          Json.obj(
            "message" -> Json.fromString(
              "Exception occurred during formatting a previous exception\nTo prevent further recursion down the rabbit hole, no exception information is formatted or even output this time."
            )
          )
      }
    }
  }
}


/**
  * Provides an implicit [[io.circe.Encoder JSON encoder]] for [[Exception exceptions]].
  *
  * Import this implicit value before you declare [[io.finch.Endpoint endpoints]] and/or
  * compile those endpoints in order for exceptions occurring in those endpoints (say, when
  * the JSON payload sent by the HTTP client was ill-formed) to be sent back to the client
  * in an informative way.
  *
  * This helps to deviate from the unhelpful (at least for devs) behavior of Finch to swallow
  * all exceptions and to just send "BadRequest" to the client without any further information.
  *
  * Code copied and adapted from Finch's official documentation [1], under Apache License 2.0 [2].
  *
  * [1]: https://finagle.github.io/finch/user-guide.html#errors (
  * [2]: https://github.com/finagle/finch/blob/be0e7647b2fd8ac617d668313164e9a8c1c39af7/LICENSE
  */
private[server] object ServerErrorHandler {
  private def encodeErrorList(es: List[Exception]): Json = {
    val messages = es.map(x => Json.fromString(x.getMessage))
    Json.obj("errors" -> Json.arr(messages: _*))
  }

  private def formatThrowable(e: Throwable): String = {
    val sw = new StringWriter
    val pw = new PrintWriter(sw)

    e.printStackTrace(pw)
    e.getMessage + "\n\n" + sw.toString
  }

  implicit val encodeException: Encoder[Exception] = Encoder.instance({
    case e: io.finch.Errors => encodeErrorList(e.errors.toNonEmptyList.toList)
    case e: io.finch.Error =>
      e.getCause match {
        case e: io.circe.Errors => encodeErrorList(e.errors.toList)
        case _ => Json.obj(
          "message" -> Json.fromString(e.getMessage),
          "details" -> Json.fromString(formatThrowable(e))
        )
      }
  })
}<|MERGE_RESOLUTION|>--- conflicted
+++ resolved
@@ -74,20 +74,7 @@
   import ServerErrorHandler._
   // ^^^^^^^ END
 
-<<<<<<< HEAD
-  //protected def getCompiledOverallEndpoint(state: ServerState): Endpoint.Compiled[IO]
-  protected def getCompiledOverallEndpoint(state: LobbyState): Endpoint.Compiled[IO]
-
-  //def getServiceForState(state: ServerState): Service[Request, Response] = {
-  //  Endpoint.toService(filters(getCompiledOverallEndpoint(state)))
-  //}
-
-  def getServiceForState(state: LobbyState): Service[Request, Response] = {
-    Endpoint.toService(filters(getCompiledOverallEndpoint(state)))
-  }
-=======
-  protected def createServer(state: ServerState, address: String): effect.Resource[IO, ListeningServer]
->>>>>>> de6a0a2a
+  protected def createServer(state: LobbyState, address: String): effect.Resource[IO, ListeningServer]
 
   protected def filters = Function.chain(Seq(exceptionLogging, logging))
 
