package info.kwarc.mmt.lf.induction

import info.kwarc.mmt.api._
import objects._
import symbols._
import notations._
import checking._
import modules._
import frontend.Controller

import info.kwarc.mmt.lf._

/** theories as a set of types of expressions */ 
class InductiveTypes extends StructuralFeature("inductive") with ParametricTheoryLike {

  /**
   * Checks the validity of the inductive type(s) to be constructed
   * @param dd the derived declaration from which the inductive type(s) are to be constructed
   */
  override def check(dd: DerivedDeclaration)(implicit env: ExtendedCheckingEnvironment) {
    //TODO: check for inhabitability
  }
  
  /**
   * Elaborates an declaration of one or multiple mutual inductive types into their declaration, 
   * as well as the corresponding no confusion and no junk axioms
   * Constructs a structure whose models are exactly the (not necessarily initial) models of the declared inductive types
   * @param parent The parent module of the declared inductive types
   * @param dd the derived declaration to be elaborated
   */
  def elaborate(parent: DeclaredModule, dd: DerivedDeclaration) = {
<<<<<<< HEAD
    val context = Type.getParameters(dd)//Type.getParameters(dd)//getInnerContext(dd)//Context.empty//Type.getParameters(dd)//this.getInnerContext(dd)//Type.getParameters(dd)//this.getInnerContext(dd)
=======
    val context = Type.getParameters(dd) 
//Type.getParameters(dd)//getInnerContext(dd)//Context.empty//Type.getParameters(dd)//this.getInnerContext(dd)//Type.getParameters(dd)//this.getInnerContext(dd)
>>>>>>> 77f1a27b
    val name = LocalName(dd.path.last)
    implicit val parentTerm = OMID(parent.path / name)
    // to hold the result
    var elabDecls : List[Constant] = Nil
    implicit var tmdecls : List[TermLevel]= Nil
    implicit var statdecls : List[StatementLevel]= Nil
    implicit var tpdecls : List[TypeLevel]= Nil
    val decls = dd.getDeclarations map {
      case c: Constant =>
        val intDecl = InternalDeclaration.fromConstant(c, controller, (context++dd.getDeclarations filter {case _ : Constant => true
        case _ => false}) map({case c:Constant=>VarDecl.apply(c.name, None, c.tp, c.tp, None)}))
        intDecl match {
          case d @ TermLevel(_, _, _, _, _) => tmdecls :+= d; intDecl
          case d @ TypeLevel(_, _, _, _) => tpdecls :+= d; intDecl
          case d @ StatementLevel(_, _, _, _) => statdecls :+= d; intDecl 
         }
      case _ => throw LocalError("unsupported declaration")
    }

    // copy all the declarations
    decls foreach {d => elabDecls ::= d.toConstant}
    
    // the no confusion axioms for the data constructors
    elabDecls = elabDecls.reverse ::: TermLevel.noConfs(tmdecls, context)
    
    // the no junk axioms
    elabDecls ++= InternalDeclaration.noJunk(decls, tpdecls, tmdecls, statdecls, context)
    
    elabDecls foreach {d =>
      log(controller.presenter.asString(d).replaceAll("%2F", "/").replaceAll("\n", ""))
    }
    new Elaboration {
      val elabs : List[Declaration] = Nil 
      def domain = elabDecls map {d => d.name}
      def getO(n: LocalName) = {
        elabDecls.find(_.name == n)
      }
    }
  }
}

object InductiveRule extends StructuralFeatureRule(classOf[InductiveTypes], "inductive")<|MERGE_RESOLUTION|>--- conflicted
+++ resolved
@@ -29,12 +29,8 @@
    * @param dd the derived declaration to be elaborated
    */
   def elaborate(parent: DeclaredModule, dd: DerivedDeclaration) = {
-<<<<<<< HEAD
-    val context = Type.getParameters(dd)//Type.getParameters(dd)//getInnerContext(dd)//Context.empty//Type.getParameters(dd)//this.getInnerContext(dd)//Type.getParameters(dd)//this.getInnerContext(dd)
-=======
     val context = Type.getParameters(dd) 
 //Type.getParameters(dd)//getInnerContext(dd)//Context.empty//Type.getParameters(dd)//this.getInnerContext(dd)//Type.getParameters(dd)//this.getInnerContext(dd)
->>>>>>> 77f1a27b
     val name = LocalName(dd.path.last)
     implicit val parentTerm = OMID(parent.path / name)
     // to hold the result
