--- conflicted
+++ resolved
@@ -37,11 +37,7 @@
      }
    }
 
-<<<<<<< HEAD
-  val theory: MPath = MPath(DPath(info.kwarc.mmt.api.utils.URI("????")), LocalName(""))//???
-=======
   val theory: MPath = LF._base ? "Inductive"
->>>>>>> 3db2206e
   object Eq extends BinaryLFConstantScala(theory, "eq")
   object Neq extends BinaryLFConstantScala(theory, "neq")
   
