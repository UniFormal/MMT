package info.kwarc.mmt.lf

import info.kwarc.mmt.api._
import symbols._
import documents._
import modules._
import symbols._
import patterns._
import objects._
import frontend._
import opaque._
import notations._
import ontology._

/**
 * The TypedRelationalExtractor adds a few more typing related informations to the .rel files.
 */
class TypedRelationalExtractor extends RelationalExtractor {
   val allUnary = List(IsDatatypeConstructor, IsDataConstructor, IsJudgementConstructor, IsRule, IsHighUniverse)
   val allBinary = Nil
           
   /** Discriminate the constant declarations contained in every structural element into the types data constructor, datatype constructor, rule, judgement constructor and high universe. 
    * Convert them into relational elements and apply a continuation function f to each such relational element
    * @note postcondition: Each constant in e, is annotated as exactly one of the types: 
    * data constructor, datatype constructor, rule, judgement constructor or high universe
    * 
    * @param e the structural element to look for constants in
    * @param f the continuation function
    */
   def apply(e: StructuralElement)(implicit f: RelationalElement => Unit) {
      val path = e.path
      e match {
         case t: DeclaredModule =>
<<<<<<< HEAD
            t.getDeclarations foreach {
					  case c: Constant =>
               	val declType : Unary = c.tp match {
               	  case Some(x) => x match {
                 	  case FunType(_, tp) => tp match {
                   	  case Univ(1) => 
                   	    if (controller.globalLookup.getConstant(c.path).rl.contains("Judgment")) {
                   	      IsJudgementConstructor
                   	    }
                   	    else {
                   	      IsDatatypeConstructor
                        }
                   	  case Univ(n) if n > 1 => println("found high universe at "+c.path.toString()); IsHighUniverse
                   	  case _ => 
                   	    if (controller.globalLookup.getConstant(c.path).rl.contains("Judgment")) {
                   	      IsRule
                   	    }
                   	    else {
                   	      IsDataConstructor
                   	    }
                   	  }
                 	  }
               	  case None => IsUntypedConstant
               	}
               	f(declType(c.path))
					  case _ =>
            }
=======
          t.getDeclarations foreach {
							case c: Constant =>
								val declType: Unary = c.tp match {
									case Some(x) => x match {
										case FunType(_, tp) => tp match {
											case Univ(1) =>
												if (controller.globalLookup.getConstant(c.path).rl.contains("Judgment")) {
													IsJudgementConstructor
												}
												else {
													IsDatatypeConstructor
												}
											case Univ(n) if n > 1 => IsHighUniverse
											case _ =>
												if (controller.globalLookup.getConstant(c.path).rl.contains("Judgment")) IsRule else IsDataConstructor
										}
									}
									case None => IsUntypedConstant
								}
								f(declType(c.path))
							case _ =>
						}
>>>>>>> 3d319c94
         case _ =>
      }
  }
}<|MERGE_RESOLUTION|>--- conflicted
+++ resolved
@@ -31,35 +31,6 @@
       val path = e.path
       e match {
          case t: DeclaredModule =>
-<<<<<<< HEAD
-            t.getDeclarations foreach {
-					  case c: Constant =>
-               	val declType : Unary = c.tp match {
-               	  case Some(x) => x match {
-                 	  case FunType(_, tp) => tp match {
-                   	  case Univ(1) => 
-                   	    if (controller.globalLookup.getConstant(c.path).rl.contains("Judgment")) {
-                   	      IsJudgementConstructor
-                   	    }
-                   	    else {
-                   	      IsDatatypeConstructor
-                        }
-                   	  case Univ(n) if n > 1 => println("found high universe at "+c.path.toString()); IsHighUniverse
-                   	  case _ => 
-                   	    if (controller.globalLookup.getConstant(c.path).rl.contains("Judgment")) {
-                   	      IsRule
-                   	    }
-                   	    else {
-                   	      IsDataConstructor
-                   	    }
-                   	  }
-                 	  }
-               	  case None => IsUntypedConstant
-               	}
-               	f(declType(c.path))
-					  case _ =>
-            }
-=======
           t.getDeclarations foreach {
 							case c: Constant =>
 								val declType: Unary = c.tp match {
@@ -82,7 +53,6 @@
 								f(declType(c.path))
 							case _ =>
 						}
->>>>>>> 3d319c94
          case _ =>
       }
   }
