package info.kwarc.mmt.lf.structuralfeatures

import info.kwarc.mmt.api._
import objects._
import symbols._
import notations._
import checking._
import modules._
import frontend.Controller

import info.kwarc.mmt.lf._

/** utility functions for elaborating structural features from typed internal declarations */
private object InternalDeclarationUtil {
  /**
   * Make a new unique local name from the given string
   * @param nm the string from which the local name is generated
   */
  def uniqueLN(nm: String): LocalName = {
    LocalName(nm)
  }
  
  def uniqueGN(nm: String)(implicit parent: GlobalName): GlobalName = parent.module ? uniqueLN(nm)

  /**
    * Make a new variable declaration for a variable of type tp and fresh name (preferably name) in the given (optional) context
    * @param name the local name that will preferably be picked for the variable declaration
    * @param tp the type of the variable
    * @param the context in which to pick the a fresh variable (optional)
    * @note postcondition: the returned variable is free in the given context
    */
   def newVar(name: LocalName, tp: Term, con: Option[Context] = None) : VarDecl = {
     val c = con.getOrElse(Context.empty)
     val (freshName,_) = Context.pickFresh(c, uniqueLN(name.toString()))
     VarDecl(freshName, tp)
   }
    
   /** a very detailed presenter, useful for debugging */
  def present(c: Constant)(implicit parent: GlobalName) : String = {
    c.path + ": " + present(c.tp.get, false)
  }
  /** a very detailed presenter, useful for debugging */
  def shortPresent(c: Constant)(implicit parent: GlobalName) : String = {
    c.path + ": " + present(c.tp.get, true)
  }
  def present(e: Term, shortNames: Boolean)(implicit parent: GlobalName) : String = {
    def flatStrList(l : List[String], sep : String): String = l match {
      case Nil => ""
      case List(hd) => hd
      case hd::tl => hd+sep+flatStrList(tl, sep)
    }
    def preCon(ctx: Context) = {
      val args = (ctx map (x => iterPre(x.toOML)))
      if (args == Nil) "" else " {"+flatStrList(args, ", ")+"}"
    }
    def iterPre(body: Term) : String = {
      body match {
        case OMBIND(Pi.term, con, body) => preCon(con) + " "+iterPre(body)
        case ApplyGeneral(f:Term, args @ hd::tl) => iterPre(f)+ " " + flatStrList(args map iterPre, " ")
        case Arrow(a, b) => "("+iterPre(a) + " -> " + iterPre(b)+")"
        case OMS(target) => if (shortNames) target.name.toString() else "OMS("+target.name+")"
        case ApplySpine(t : Term, List(arg1: Term, arg2: Term)) => "("+iterPre(t) + " " + iterPre(arg1) + " " + iterPre(arg2)+")" // + iterPre(arg1) + " " 
        case OMV(n) => if (shortNames) n.toString() else "OMV("+n.toString()+")"
        case OML(n, tp, df, _, _) => n.toString()+(if(tp != None) ": "+iterPre(tp.get) else "")+(if (df != None) " = "+iterPre(df.get) else "")
      }
    }
    iterPre(e)
  }  

  val theory: MPath = LF._base ? "DHOL"
  object Ded {
    val path = LF._base ? "Ded" ? "DED"
    def apply(t: Term) = ApplySpine(OMS(path), t)
  }
  object Eq {
    val path = theory ? "EQUAL"
    def apply(a: Term, s: Term, t: Term) = Ded(ApplySpine(OMS(path), a, s, t))
  }
  object Neq {
    val path = theory ? "NOTEQUAL"
    def apply(a: Term, s: Term, t: Term) = ApplySpine(OMS(path), a, s, t)
  }
  
  val Contra = OMS(theory ? "CONTRA")
  /** negate the statement in the type */
  def neg(tp: Term) : Term = Arrow(tp, Contra)
  
  def externalName(parent: GlobalName, name: LocalName): GlobalName = //(parent.module / parent.name, name)
    parent.module ? parent.name / name
 
  def externalizeNames(parent: GlobalName) = Renamer(p => if (p.module == parent.toMPath) Some(externalName(parent, p.name)) else None) 
  
  /** produces a Constant derived declaration 
   *  @param name the local name of the constant
   *  @param tp the type of the constant
   *  @param df (optional) the definition of the constant
   *  @param parent (implicit) the inductive definition to elaborate
   */
  def makeConst(name: LocalName, Ltp: () => Term, Ldf: () => Option[Term] = () => None)(implicit parent:  GlobalName): Constant = {
    val p = externalName(parent, name)
    new SimpleLazyConstant(OMMOD(p.module), p.name) {
      otherDefined = true
      def onAccess {
        _tp = Some(Ltp())
        _df = Ldf()
      }
    }
  }
  def injDecl(c: Constant, con: Controller, ctx: Option[Context])(implicit parent: GlobalName) = {
    val decl = InternalDeclaration.fromConstant(c, con, ctx)
    val tmdecl = decl match {case tmd: TermLevel => tmd case _ => throw ImplementationError("Termlevel declaration expected.")}
    tmdecl.injDecls
  }
  def surjDecl(c: Constant, con: Controller, ctx: Option[Context])(implicit parent: GlobalName) = {
    val decl = InternalDeclaration.fromConstant(c, con, ctx)
    val tmdecl = decl match {case tmd: TermLevel => tmd case _ => throw ImplementationError("Termlevel declaration expected.")}
    tmdecl.surjDecl
  }
  
  def PiOrEmpty(ctx: Context, body: Term) = if (ctx.isEmpty) body else Pi(ctx, body)
}

import InternalDeclarationUtil._

object InternalDeclaration {
  implicit def tp(d: InternalDeclaration): Term = d.tp
  implicit def tm(d: InternalDeclaration): Option[Term] = d.df
  implicit def toVarDecl(d: InternalDeclaration)(implicit parent: GlobalName): VarDecl = d.toVarDecl

  //TODO: Implement this properly (not required in LF)
  def isTypeLevel(tp: Term) : Boolean = false
  
  /**
   * convert the given constant into the appropriate internal declaration
   * @param c the constant to convert
   * @param con the controller
   */
  def fromConstant(c: Constant, con: Controller, ctx: Option[Context])(implicit parent : GlobalName) : InternalDeclaration = {
    val tp = c.tp getOrElse {throw InvalidElement(c, "missing type")}
    val (retCtx, retTp) = (Context.empty, tp)//parsePi(tp)
    val FunType(args, ret) = retTp
    val context = Some(ctx getOrElse Context.empty ++ retCtx)
    val p = c.path
    if (JudgmentTypes.isJudgment(ret)(con.globalLookup)) {
      StatementLevel(p, args, c.df, context, Some(c.notC))
    } else {
      ret match {
        case Univ(1) => TypeLevel(p, args, c.df, context, Some(c.notC))
        case Univ(x) if x != 1 => throw ImplementationError("unsupported universe")
        case r => if (isTypeLevel(r)) TypeLevel(p, args, c.df, context, Some(c.notC)) else TermLevel(p, args, ret, c.df, Some(c.notC), ctx)
      }
    }
  }
  
  /**
   * convert the given VarDecl into the appropriate internal declaration
   * @param vd the vd to convert
   * @param con the controller
   */
  def fromVarDecl(vd: VarDecl, ctx: Option[Context], con: Controller, context: Context)(implicit parent: GlobalName) : InternalDeclaration = {
    fromConstant(vd.toConstant(parent.module, ctx getOrElse Context.empty), con, Some(context))
  }
  
  /** build a dictionary from the declaration paths to OMV with their "primed" type, as well as a context with all the "primed" declarations*/
  def chain(decls: List[InternalDeclaration], context: Context) : (List[(GlobalName, OMV)], Context) = {
    var repls: List[(GlobalName,OMV)] = Nil
    val tr = TraversingTranslator(OMSReplacer(p => utils.listmap(repls, p)))
    val modelContext = decls map {d =>
      val namePrimed = d.name / "'"
      val vdPrimed = VarDecl(namePrimed, tr(context, d.tp))
      repls ::= d.path -> OMV(namePrimed)
      vdPrimed
    }
    (repls, modelContext)
  }
  
  def structureDeclaration(name: Option[String], context: Option[Context])(implicit parent : GlobalName) = {
    val Ltp = () => {
      PiOrEmpty(context getOrElse Context.empty, Univ(1))
    }
    makeConst(uniqueLN(name getOrElse "Type"), Ltp)
  }
}


/** helper class for the various declarations in an inductive type */ 
sealed abstract class InternalDeclaration {
  def path: GlobalName
  def name = path.name
  def args: List[(Option[LocalName], Term)]
  def ret: Term
  protected def ctx: Option[Context] // TODO do we need this
  def context = ctx getOrElse Context.empty
  def notation: NotationContainer // TODO do we need this
  def tp = PiOrEmpty(context, FunType(args, ret))
  def df : Option[Term]
  
  /** like tp but with all names externalized */
  def externalTp(implicit parent: GlobalName) = externalizeNames(parent)(tp, context)
  /** like df but with all names externalized */
  def externalDf(implicit parent: GlobalName) = df map {t => externalizeNames(parent)(t, context)}
 
  
  /** checks whether the type of the declaration is dependent on the given argument */
  def isIndependentArgument(arg: (Option[LocalName], Term)): Boolean = arg match {
    case (None, _) => true
    case (Some(name), tp) => {
      val remainingArgs = args.reverse.takeWhile(_ != arg).reverse
      if (remainingArgs.filter(x => arg != x).map(_._2).exists(argTp => argTp.freeVars contains name)) false else true 
    }
  }
  
  /** checks whether the declaration is not dependently typed */
  def isNotDependentTyped(): Boolean = {args.forall(isIndependentArgument(_))}
  
  /**
	 * Build a context quantifying over all arguments
	 *  and the term of this constructor applied to those arguments
	 * @param suffix (optional) a suffix to append to the local name of each independent variable declaration in the returned context
   */
  def argContext(suffix: Option[String])(implicit parent: GlobalName): (Context, Term) = { 
    val suf = suffix getOrElse ""
    val dargs = args.zipWithIndex map {
      case ((Some(loc), arg), _) => (loc, arg)
      case ((None, arg), i) => (uniqueLN("x_"+i), arg)
    }
    // In case of an OMV argument used in the type of a later argument
    var subs = Substitution()
    val con: Context = dargs zip args map {case ((loc, tp), arg) =>
      val locSuf = if (isIndependentArgument(arg)) uniqueLN(loc+suf) else loc
      subs = subs ++ OMV(loc) / OMV(locSuf)
      newVar(locSuf, tp ^? subs, None)
    }
    val tp = ApplyGeneral(toTerm, con.map(_.toTerm))
    (con, tp)
  }
  
  def toVarDecl = VarDecl(name, tp)
  def toConstant(implicit parent: GlobalName): Constant = {
    makeConst(name, () => PiOrEmpty(context, externalTp), () => externalDf)(parent)
  }
  def toTerm(implicit parent: GlobalName): Term = OMS(externalName(parent, name))
  
  /** apply the internal declaration to the given argument context */
  def applyTo(args: Context)(implicit parent: GlobalName): Term = ApplyGeneral(toTerm, args.map(_.toTerm))
  def applyTo(args: List[Term])(implicit parent: GlobalName): Term = ApplyGeneral(toTerm, args)
  def applyTo(tm: Term)(implicit parent: GlobalName): Term = applyTo(List(tm))
 
  
  /**
   * applies a term translator
   */
  def translate(tr: Translator) : InternalDeclaration = {
    val argsT = args map {case (nO, t) => (nO, tr.applyType(context, t))}
    this match {
      case tl: TermLevel => tl.copy(args = argsT, ret = tr.applyType(context, ret))
      case tl: TypeLevel => tl.copy(args = argsT)
      case sl: StatementLevel => sl.copy(args = argsT)
    }    
  }

  override def toString = name+": "+tp+(if(df != None) " = "+df.get else "")
}

/** type declaration */
case class TypeLevel(path: GlobalName, args: List[(Option[LocalName], Term)], df: Option[Term], ctx: Option[Context]=None, notC : Option[NotationContainer]=None) extends InternalDeclaration {
  def ret = Univ(1)
  def tm = df
  def notation = notC getOrElse NotationContainer()

  /** a var decl with a fresh name whose type is this one */
  def makeVar(name: String, con: Context)(implicit parent: GlobalName) = newVar(uniqueLN(name), applyTo(con), None)
}

object TypeLevel {
  def apply(path: GlobalName, args: Context, df: Option[Term], ctx: Option[Context], notC : Option[NotationContainer]): TypeLevel = TypeLevel(path, args map {vd => (Some(vd.name), vd.toTerm)}, df, ctx, notC)
  def apply(path: GlobalName, args: Context, df: Option[Term], ctx: Option[Context]): TypeLevel = TypeLevel(path, args map {vd => (Some(vd.name), vd.toTerm)}, df, ctx)
  def apply(path: GlobalName, args: Context, df: Option[Term]): TypeLevel = TypeLevel(path, args map {vd => (Some(vd.name), vd.toTerm)}, df)
  def apply(path: GlobalName, args: Context): TypeLevel = TypeLevel(path, args map {vd => (Some(vd.name), vd.toTerm)}, None)
}

/** term constructor declaration */
case class TermLevel(path: GlobalName, args: List[(Option[LocalName], Term)], ret: Term, df: Option[Term]=None, notC: Option[NotationContainer]=None, ctx: Option[Context]=None) extends InternalDeclaration {
  def tm = df
  def notation = notC getOrElse NotationContainer()
  /** a var decl with a fresh name of the same type as this one */
  def makeVar(name: String) = newVar(uniqueLN(name), tp)

  /**
   * Generate injectivity declaration for the term constructor d
   * @param parent the parent declared module of the derived declaration to elaborate
   * @param d the term level for which to generate the injectivity axiom
   */
  def injDecls(implicit parent: GlobalName): List[Constant] = {
    val (aCtx, aApplied) = argContext(Some("_0"))
    val (bCtx, bApplied) = argContext(Some("_1"))
    val ctxes = bCtx.zipWithIndex filter {case (x, i) => x != aCtx.variables.apply(i)} map {case (b, i) =>
      val cCtx = aCtx.take(i-1) ++ (b::aCtx.drop(i))
      val cApplied = applyTo(cCtx)
<<<<<<< HEAD
      (cCtx, cApplied)
    }
    ctxes map {case (cCtx, cApplied) =>
      val Ltp = () => {
        val argEq = (aCtx zip cCtx) map {case (a,c) => Eq(ret, a.toTerm, c.toTerm)} // TODO does not type-check if ret depends on arguments
        val resNeq = Neq(ret, aApplied, cApplied)  // TODO does not type-check if ret depends on arguments
        val body = Arrow(Arrow(argEq, Contra), resNeq)
        PiOrEmpty(context++aCtx ++ cCtx,  body)
=======
      (cCtx, cApplied, aCtx(i), b)
    }
    ctxes map {case (cCtx, cApplied, a, b) =>
      val Ltp = () => {
        val argNeq = Neq(ret, a.toTerm, b.toTerm) // TODO does not type-check if ret depends on arguments
        val resNeq = Neq(ret, aApplied, cApplied)  // TODO does not type-check if ret depends on arguments
        PiOrEmpty(context++aCtx ++ b,  Arrow(argNeq, resNeq))
>>>>>>> 5dacda3e
      }
      makeConst(uniqueLN("injective_"+name), Ltp)(parent)
    }
  }
  
  /**
   * Generate surjectivity declaration for the term constructor d
   * @param parent the parent declared module of the derived declaration to elaborate
   * @param d the term level for which to generate the surjectivity axiom
   */
  def surjDecl(implicit parent: GlobalName): Constant = {
    val Ltp = () => {
      val im = newVar(uniqueLN("image_point"), ret, Some(context))
      val (aCtx, aApplied) = argContext(None)
    
      PiOrEmpty(context++im,  neg(PiOrEmpty(aCtx, neg(Eq(ret, aApplied, im.toTerm)))))
    }
    makeConst(uniqueLN("surjective_"+name), Ltp)(parent)
  }
}

object TermLevel {
  def apply(path: GlobalName, args: Context, ret: Term, df: Option[Term], notC : Option[NotationContainer], ctx: Option[Context]): TermLevel = {
      TermLevel(path, args map {vd => (Some(vd.name), vd.toTerm)}, ret, df, notC, ctx)
  }
  def apply(path: GlobalName, args: Context, ret: Term, df: Option[Term], ctx: Option[Context]): TermLevel = TermLevel(path, args, ret, df, None, ctx)
}

/** Rules and Judgment constructors */
case class StatementLevel(path: GlobalName, args: List[(Option[LocalName], Term)], df: Option[Term]=None, ctx: Option[Context]=None, notC: Option[NotationContainer]=None) extends InternalDeclaration {
  def ret = Univ(1)
  def tm = df
  def notation = notC getOrElse NotationContainer()
}

object StatementLevel {
  def apply(p: GlobalName, a: Context, df: Option[Term], c: Option[Context], n: Option[NotationContainer]): StatementLevel = StatementLevel(p, a.map(x => (Some(x.name), x.toTerm)), df, c, n)
  def apply(p: GlobalName, a: Context, df: Option[Term], c: Option[Context]): StatementLevel = StatementLevel(p, a, df, c, None)
  def apply(p: GlobalName, a: Context, df: Option[Term]): StatementLevel = StatementLevel(p, a, df, None)
  def apply(p: GlobalName, a: Context): StatementLevel = StatementLevel(p, a, None)
}<|MERGE_RESOLUTION|>--- conflicted
+++ resolved
@@ -297,16 +297,6 @@
     val ctxes = bCtx.zipWithIndex filter {case (x, i) => x != aCtx.variables.apply(i)} map {case (b, i) =>
       val cCtx = aCtx.take(i-1) ++ (b::aCtx.drop(i))
       val cApplied = applyTo(cCtx)
-<<<<<<< HEAD
-      (cCtx, cApplied)
-    }
-    ctxes map {case (cCtx, cApplied) =>
-      val Ltp = () => {
-        val argEq = (aCtx zip cCtx) map {case (a,c) => Eq(ret, a.toTerm, c.toTerm)} // TODO does not type-check if ret depends on arguments
-        val resNeq = Neq(ret, aApplied, cApplied)  // TODO does not type-check if ret depends on arguments
-        val body = Arrow(Arrow(argEq, Contra), resNeq)
-        PiOrEmpty(context++aCtx ++ cCtx,  body)
-=======
       (cCtx, cApplied, aCtx(i), b)
     }
     ctxes map {case (cCtx, cApplied, a, b) =>
@@ -314,7 +304,6 @@
         val argNeq = Neq(ret, a.toTerm, b.toTerm) // TODO does not type-check if ret depends on arguments
         val resNeq = Neq(ret, aApplied, cApplied)  // TODO does not type-check if ret depends on arguments
         PiOrEmpty(context++aCtx ++ b,  Arrow(argNeq, resNeq))
->>>>>>> 5dacda3e
       }
       makeConst(uniqueLN("injective_"+name), Ltp)(parent)
     }
