package info.kwarc.mmt.lf.structuralfeatures

import info.kwarc.mmt.api._
import objects._
import symbols._
import notations._
import checking._
import modules._
import frontend.Controller

import info.kwarc.mmt.lf._
import InternalDeclaration._
import InternalDeclarationUtil._

/** theories as a set of types of expressions */ 
class InductiveTypes extends StructuralFeature("inductive") with ParametricTheoryLike {
  object noLookupPresenter extends presentation.NotationBasedPresenter {
    override def getNotations(p: GlobalName) = if (! (p.doc.uri.path contains "urtheories")) Nil else super.getNotations(p)
    override def getAlias(p: GlobalName) = if (true) Nil else super.getAlias(p)
  }
  
  override def start(args: List[String]) {
    initOther(noLookupPresenter)
  }
  
  def defaultPresenter(c: Constant)(implicit con: Controller): String = c.name + ": " + noLookupPresenter.asString(c.tp.get) + (if (c.df != None) " = "+noLookupPresenter.asString(c.df.get) else "")

  /**
   * Checks the validity of the inductive type(s) to be constructed
   * @param dd the derived declaration from which the inductive type(s) are to be constructed
   */
  override def check(dd: DerivedDeclaration)(implicit env: ExtendedCheckingEnvironment) {}
  
<<<<<<< HEAD
  /** Check whether the TermLevel has an negative argument of an inductively defined type
   *  In that case an error is thrown
   */
  def checkTermLevel(tc: TermLevel, types: List[GlobalName])(implicit parent: GlobalName) = {
    def dependsOn(tm: Term, tp: GlobalName): Boolean = {
        val FunType(args, ret) = tm
        args.+:(ret) exists {arg => val ApplyGeneral(tpConstr, tpArgs) = arg; tpConstr == OMS(tp)}  // TODO: Is this the right condition to check for?
      }
    val relevantArgs = tc.args filter {arg => types exists {x => dependsOn(arg._2, x)}}
    relevantArgs.zipWithIndex foreach {case (arg, i) => if ((i % 2) != 0) {
      
        types.find(x => dependsOn(arg._2, x)) foreach {x => 
          if (relevantArgs.zipWithIndex.filter({case (arg, i) => (i % 2) == 0}) exists {case (y, i) => dependsOn(y._2, x)}) {
            throw LocalError("Unsupported constructor with argument of inductively defined type in negative position: "
                +noLookupPresenter.asString(tc.toTerm(parent))
                +" depends on "+x.name.toString)}
          }
      }
=======
  /** Check whether the TermLevel is a constructor or outgoing */
  def constructor(tc: TermLevel, types: List[GlobalName]): Boolean = tc.ret match {
    case ApplyGeneral(OMS(tpl), args) => types contains tpl
    case _ => false
  }
  
  /** Check whether the TermLevel has a higher order argument of an inductively defined type
   *  In that case an error is thrown
   */
  def checkTermLevel(tc: TermLevel, types: List[GlobalName])(implicit parent : GlobalName) = {
    def dependsOn(tm: Term, tp: GlobalName): Boolean = {
      val FunType(args, ret) = tm
      args exists {arg => val ApplyGeneral(tpConstr, tpArgs) = arg._2; tpConstr == OMS(tp)}  // TODO: Is this the right condition to check for?
    }
    if (constructor(tc, types)) {// Check whether the constructor is outgoing
      tc.args.map(_._2).exists({x =>
        val FunType(args, ret) = x
        args.exists(arg => types.exists(dependsOn(arg._2, _)))
      })
>>>>>>> 266e20b5
    }
  }
  
  /**
   * Elaborates an declaration of one or multiple mutual inductive types into their declaration, 
   * as well as the corresponding no confusion and no junk axioms
   * Constructs a structure whose models are exactly the (not necessarily initial) models of the declared inductive types
   * @param parent The parent module of the declared inductive types
   * @param dd the derived declaration to be elaborated
   */
  def elaborate(parent: Module, dd: DerivedDeclaration) = {
    val context = Type.getParameters(dd) 
    implicit val parentTerm = dd.path
    // to hold the result
    var elabDecls : List[Constant] = Nil
    implicit var tmdecls : List[TermLevel]= Nil
    implicit var statdecls : List[StatementLevel]= Nil
    implicit var tpdecls : List[TypeLevel]= Nil
    val decls = dd.getDeclarations map {
      case c: Constant =>
        val intDecl = InternalDeclaration.fromConstant(c, controller, Some(context))
        intDecl match {
          case d @ TermLevel(_, _, _, _, _,_) => tmdecls :+= d; intDecl 
          case d @ TypeLevel(_, _, _, _,_) => tpdecls :+= d; intDecl
          case d @ StatementLevel(_, _, _, _,_) => statdecls :+= d; intDecl 
         }
      case _ => throw LocalError("unsupported declaration")
    }

    // copy all the declarations
    decls foreach {d => elabDecls ::= d.toConstant}
    tmdecls foreach { tmdecl => checkTermLevel(tmdecl, tpdecls map (_.path))}
        
    // the no confusion axioms for the data constructors
    /*
     * For dependently-typed constructors, we cannot elaborate into plain LF:
     * some of the (in)equality axioms would be ill-typed because
     * the type system already forces elements of different instances of a dependent type to be unequal and of unequal type
     */
    elabDecls = elabDecls.reverse ::: tmdecls.flatMap(x => noConf(x, tmdecls)(dd.path))
    
    // the no junk axioms
    elabDecls ++= noJunks(decls, context)(dd.path)
    
<<<<<<< HEAD
    //elabDecls foreach {d =>log(shortPresent(d))}    //This typically prints all external declarations several times
    new Elaboration {
      def domain = elabDecls map {d => d.name}
      def getO(n: LocalName) = {
        elabDecls.find(_.name == n) foreach { x => println(defaultPresenter(x)(controller))}
=======
    //elabDecls foreach {d =>log(defaultPresenter(d)(controller))}    //This typically prints all external declarations several times
    new Elaboration {
      def domain = elabDecls map {d => d.name}
      def getO(n: LocalName) = {
        elabDecls.find(_.name == n) foreach(c => log(defaultPresenter(c)(controller)))
>>>>>>> 266e20b5
        elabDecls.find(_.name == n)
      }
    }
  }
  
  /**
   * Generate no junk declarations for an inductive type declaration I
   * @param decls all declarations in I
   * @param parent the URI of I
   * @param context the parameters of I
   * 
   * for type level declarations c: {G} type
   *   induct_c: {M,G} c g -> c_M (g map induct)
   * for term level declaration c: {G} A
   *   induct_c: {M,G} induct(c g) = c_M (g map induct)
   * where
   *  * M declares one (primed) variable for every declaration in I
   *  * c_M is the variable in M corresponding to c
   *  * g is the list of varibles declared in G
   *  * induct(t) is the inductive translation of t, defined in terms of the induct function corresponding to the type of t,
   *    e.g., induct_a(m,t) if t has type a for some a: type in I
   *       or induct_a(m,h,t) if t has type (a h) for some a: {H}type in I
   */
  def noJunks(decls : List[InternalDeclaration], context: Context)(implicit parent : GlobalName): List[Constant] = {
    val (repls, modelContext) = chain(decls, context)
    val model = modelContext.map(_.toTerm)
    var inductNames : List[(GlobalName,GlobalName)] = Nil
    /*
     * applies the inductive translation needed in noJunks by constructing terms that apply the appropriate induction functions
     * @param tp the type of tm
     * @param tm the term to translate
     */
    def induct(tp: Term, tm: Term): Term = tp match {
      case Univ(1) => tm match {
        case ApplyGeneral(OMS(p), args) =>
          decls find {d => d.path == p} match {
            case None => tm
            case Some(d) =>
              val dArgs = d.args
              var tSub = Substitution()
              val inductArgs = (dArgs zip args) map {case ((nO,t), a) =>
                nO foreach {n => tSub = tSub ++ (OMV(n) / a)}
                val tS = t ^? tSub 
                induct(tS, a)
              }
              utils.listmap(inductNames, p) match {
                case Some(inductP) => ApplyGeneral(OMS(inductP), inductArgs)
                case None => throw ImplementationError("Couldn't find declaration for the inductively defined type "+noLookupPresenter.asString(tp)+". This should never happen. ")
              }
          }
        case _ => log("Found kind which is not the application of a type level: "+present(tm, true)+". "); tm
      }
      case ApplyGeneral(OMS(p), args) =>
        utils.listmap(inductNames, p) match {
          case Some(inductP) => ApplyGeneral(OMS(inductP), model:::args:::List(tm))
          case None => tm
        }
      case _ => log("Found term of non inductively-defined type "+noLookupPresenter.asString(tp)+". "); tm
    }
    decls map {d =>
      val Ltp = () => {
        val (argCon, dApplied) = d.argContext(None)
        val dAppliedInduct = induct(d.ret, dApplied)
        val dPrimed = utils.listmap(repls, d.path).get
        val dApplPrimedOutCon = ApplyGeneral(dPrimed, d.context map {vd => induct(vd.tp.get, vd.toTerm)}) // To bring this term to the same form as the analogous one
        val dAppliedPrimed = ApplyGeneral(dApplPrimedOutCon, argCon map {vd => induct(vd.tp.get, vd.toTerm)})
        val retPrimed = induct(Univ(1), d.ret)
        val ret = d match {
          case tl: TermLevel => Eq(retPrimed, dAppliedInduct, dAppliedPrimed)
          case tl: StatementLevel => Eq(retPrimed, dAppliedInduct, dAppliedPrimed)
          case tl: TypeLevel => Arrow(dAppliedInduct, dAppliedPrimed)
        }
        Pi(context ++ modelContext ++ argCon, ret)
      }
      val name = inductName(d.name)
      val c = makeConst(name, Ltp)
      inductNames ::= d.path -> c.path
      c
    }
  }
  /**
   * name of the declaration corresponding to n declared in noJunks
   */
  private def inductName(n: LocalName) = LocalName("induct_" + n.toPath)
  
    /**
   * Generate no confusion/injectivity declaration for term constructor d and all term constructors of the same return type
   * @param parent the derived declaration to elaborate
   * @param tmdecls all term level declarations
   */
  def noConf(d: TermLevel, tmdecls: List[TermLevel])(implicit parent: GlobalName): List[Constant] = {
    var decls: List[Constant] = Nil
<<<<<<< HEAD
=======
    //println("\n\nProducing the no-confusion declarations for "+d.name+": ")
>>>>>>> 266e20b5
    // To ensure that the result is well-typed
    if (d.isNotDependentTyped()) {
      // To ensure that the result is well-typed
      tmdecls.takeWhile(_ != d) filter (_.isNotDependentTyped()) foreach {b => 
<<<<<<< HEAD
        if (b.ret == d.ret) {
=======
        if (b.tp == d.tp) {
>>>>>>> 266e20b5
          // TODO: Check this doesn't generate ill-typed declarations for dependently-typed constructors
          val newName = uniqueLN("no_conf_" + d.name.last+ "_" + b.name.last)
          val Ltp = () => {
            val (aCtx, aApplied) = d.argContext(None)
            val (bCtx, bApplied) = b.argContext(None)
<<<<<<< HEAD
            Pi(d.context++aCtx ++ bCtx, Neq(b.ret, aApplied, bApplied))  // This does not type-check if ret depends on arguments
=======
            Pi(d.context++aCtx ++ bCtx, Neq(b.tp, aApplied, bApplied))  // This does not type-check if ret depends on arguments
>>>>>>> 266e20b5
          }
          decls ::= makeConst(newName, Ltp)
        }
      }
      decls = decls.reverse
      if(d.args.length > 0)
        decls ++= d.injDecls
    }
<<<<<<< HEAD
=======
    decls = decls.reverse
    if(d.args.length > 0)
      //println("Producing the injectivity axiom for "+d.name+": ")
      decls ++= d.injDecls
>>>>>>> 266e20b5
    decls
  }
}

object InductiveRule extends StructuralFeatureRule(classOf[InductiveTypes], "inductive")<|MERGE_RESOLUTION|>--- conflicted
+++ resolved
@@ -31,26 +31,6 @@
    */
   override def check(dd: DerivedDeclaration)(implicit env: ExtendedCheckingEnvironment) {}
   
-<<<<<<< HEAD
-  /** Check whether the TermLevel has an negative argument of an inductively defined type
-   *  In that case an error is thrown
-   */
-  def checkTermLevel(tc: TermLevel, types: List[GlobalName])(implicit parent: GlobalName) = {
-    def dependsOn(tm: Term, tp: GlobalName): Boolean = {
-        val FunType(args, ret) = tm
-        args.+:(ret) exists {arg => val ApplyGeneral(tpConstr, tpArgs) = arg; tpConstr == OMS(tp)}  // TODO: Is this the right condition to check for?
-      }
-    val relevantArgs = tc.args filter {arg => types exists {x => dependsOn(arg._2, x)}}
-    relevantArgs.zipWithIndex foreach {case (arg, i) => if ((i % 2) != 0) {
-      
-        types.find(x => dependsOn(arg._2, x)) foreach {x => 
-          if (relevantArgs.zipWithIndex.filter({case (arg, i) => (i % 2) == 0}) exists {case (y, i) => dependsOn(y._2, x)}) {
-            throw LocalError("Unsupported constructor with argument of inductively defined type in negative position: "
-                +noLookupPresenter.asString(tc.toTerm(parent))
-                +" depends on "+x.name.toString)}
-          }
-      }
-=======
   /** Check whether the TermLevel is a constructor or outgoing */
   def constructor(tc: TermLevel, types: List[GlobalName]): Boolean = tc.ret match {
     case ApplyGeneral(OMS(tpl), args) => types contains tpl
@@ -70,7 +50,6 @@
         val FunType(args, ret) = x
         args.exists(arg => types.exists(dependsOn(arg._2, _)))
       })
->>>>>>> 266e20b5
     }
   }
   
@@ -115,19 +94,11 @@
     // the no junk axioms
     elabDecls ++= noJunks(decls, context)(dd.path)
     
-<<<<<<< HEAD
-    //elabDecls foreach {d =>log(shortPresent(d))}    //This typically prints all external declarations several times
-    new Elaboration {
-      def domain = elabDecls map {d => d.name}
-      def getO(n: LocalName) = {
-        elabDecls.find(_.name == n) foreach { x => println(defaultPresenter(x)(controller))}
-=======
     //elabDecls foreach {d =>log(defaultPresenter(d)(controller))}    //This typically prints all external declarations several times
     new Elaboration {
       def domain = elabDecls map {d => d.name}
       def getO(n: LocalName) = {
         elabDecls.find(_.name == n) foreach(c => log(defaultPresenter(c)(controller)))
->>>>>>> 266e20b5
         elabDecls.find(_.name == n)
       }
     }
@@ -220,44 +191,27 @@
    */
   def noConf(d: TermLevel, tmdecls: List[TermLevel])(implicit parent: GlobalName): List[Constant] = {
     var decls: List[Constant] = Nil
-<<<<<<< HEAD
-=======
     //println("\n\nProducing the no-confusion declarations for "+d.name+": ")
->>>>>>> 266e20b5
     // To ensure that the result is well-typed
     if (d.isNotDependentTyped()) {
       // To ensure that the result is well-typed
       tmdecls.takeWhile(_ != d) filter (_.isNotDependentTyped()) foreach {b => 
-<<<<<<< HEAD
-        if (b.ret == d.ret) {
-=======
         if (b.tp == d.tp) {
->>>>>>> 266e20b5
           // TODO: Check this doesn't generate ill-typed declarations for dependently-typed constructors
           val newName = uniqueLN("no_conf_" + d.name.last+ "_" + b.name.last)
           val Ltp = () => {
             val (aCtx, aApplied) = d.argContext(None)
             val (bCtx, bApplied) = b.argContext(None)
-<<<<<<< HEAD
-            Pi(d.context++aCtx ++ bCtx, Neq(b.ret, aApplied, bApplied))  // This does not type-check if ret depends on arguments
-=======
             Pi(d.context++aCtx ++ bCtx, Neq(b.tp, aApplied, bApplied))  // This does not type-check if ret depends on arguments
->>>>>>> 266e20b5
           }
           decls ::= makeConst(newName, Ltp)
         }
       }
-      decls = decls.reverse
-      if(d.args.length > 0)
-        decls ++= d.injDecls
-    }
-<<<<<<< HEAD
-=======
+    }
     decls = decls.reverse
     if(d.args.length > 0)
       //println("Producing the injectivity axiom for "+d.name+": ")
       decls ++= d.injDecls
->>>>>>> 266e20b5
     decls
   }
 }
