--- conflicted
+++ resolved
@@ -103,17 +103,12 @@
    def toText: String = {
       val (fixityString, argumentString) = fixity.asString
       val metaStr = meta.map("meta " + _.toPath).getOrElse("")
-<<<<<<< HEAD
-      val precStr = if (precedence != Precedence.integer(0)) " prec " + precedence.toString else ""
-      val fixStr = if (fixityString == "mixfix") "" else " %%"+fixityString
-      val blockStr = if (block) "block " else ""
-      metaStr + blockStr + fixStr + " " + argumentString + precStr
-=======
+
       val precStr = if (precedence != Precedence.integer(0)) "prec " + precedence.toString else ""
       val fixStr = if (fixityString == "mixfix") "" else "%%"+fixityString
-
-      List(metaStr, fixStr, argumentString, precStr).filter(_.nonEmpty).mkString(" ")
->>>>>>> 613515a6
+      val blockStr = if (block) "block" else ""
+
+      List(metaStr, blockStr, fixStr, argumentString, precStr).filter(_.nonEmpty).mkString(" ")
    }
    override def toString = toText + " (markers are: " + markers.map(_.toString).mkString(" ") + ")"
    def toNode = {
