package info.kwarc.mmt.api.ontology
import info.kwarc.mmt.api._
import info.kwarc.mmt.api.utils._
import info.kwarc.mmt.api.utils.MyList.fromList
import info.kwarc.mmt.api.objects._
import scala.collection.mutable.{HashSet,HashMap}

import scala.util.control.Exception.Catch

/**
 * An ABoxStore stores the abox of the loaded elements with respect to the MMT ontology.
 *
 * Triples (subject, binary, object) are hashed three ways so that for any two components
 * the set of third components can be retrieved efficiently.
 *
 * Use [[TheoryGraph]] for theory graph-level querying
 */
class RelStore(report : frontend.Report) {
   private val individuals = new HashMapToSet[Unary, Path]
   private val types = new HashMap[Path,Unary]
   private val subjects = new HashMapToSet[(Binary,Path), Path]
   private val objects = new HashMapToSet[(Path,Binary), Path]
   private val dependencies = new HashMapToSet[(Path,Path), Binary]

   override def toString = "Individuals: "+individuals.map(i => "\n - "+i.toString)+"\n Theories:"+
     individuals(IsTheory).map(i => "\n - "+i.toString)

   private def log(msg : => String) = report("abox", msg)
   /** retrieves all Individual declarations */
   def getInds : Iterator[Individual] = individuals.pairs map {case (t,p) => Individual(p,t)}
   /** retrieves all individual of a certain type */
   def getInds(tp: Unary) : Iterator[Path] = individuals(tp).iterator
   /** retrieves type of an individual */
   def getType(p: Path) : Option[Unary] = types.get(p)
   /** checks if an individual has a given type */
   def hasType(p: Path, tp: Unary) : Boolean = individuals(tp) contains p
   /** retrieves all Relation declarations */
   def getDeps : Iterator[Relation] = dependencies.pairs map {case ((p,q), d) => Relation(d,p,q)}
   /** tests if there is a relation holds between two individuals */
   def hasDep(from: Path, to: Path, bin: Binary) = dependencies((from,to)) contains bin

   //def getObjects(d : Binary) = subjects.keys.filter(_._1 == d).map(_._2).toSet
   //def getSubjects(d : Binary) = objects.keys.filter(_._2 == d).map(_._1).toSet

   //var test : List[Individual] = Nil
   
   /** adds a RelationalElement */
   def +=(d : RelationalElement) {
      synchronized {
         d match {
           case Relation(dep, subj, obj) =>
              subjects += ((dep, obj), subj)
              objects += ((subj, dep), obj)
              dependencies += ((subj, obj), dep)
           case ind @ Individual(p, tp) =>
              types(p) = tp
              individuals += (tp, p)
         }
      }
   }

   /** deletes all RelationalElements with a given subject */
   def deleteSubject(subj : Path) {
      synchronized {
        types -= subj
        individuals.values.foreach {v => v -= subj}
        subjects.values.foreach {v => v -= subj}
        objects.keys.foreach {k =>
           if (k._1 == subj)
              objects -= k
        }
        dependencies.keys.foreach {k =>
           if (k._1 == subj)
              dependencies -= k
        }
      }
   }

   def queryList(start : Path, q : RelationExp) : List[Path] = {
      var ps : List[Path] = Nil
      query(start, q) {p => ps ::= p}
      ps
   }
   def querySet(start : Path, q : RelationExp) : HashSet[Path] = {
      var ps = new HashSet[Path]()
      query(start, q) {p => ps += p}
      ps
   }
   /**
    * Executes a relational query from a fixed start path.
    * There is no result set; instead, a continuation is passed that can be used to build the result set;
    * this permits, e.g., to keep track of the order in which results were found.
    * @param start the MMTURI to which the results are related
    * @param q the query to be executed; the way in which results are related to the start
    * @param add a continuation called on every element in the result set (in topological order, duplicate calls possible)
    */
   def query(start : Path, q : RelationExp)(implicit add : Path => Unit) {q match {
      case ToObject(d) => objects(start, d).foreach(add)   //all paths related to start via d
      case ToSubject(d) => subjects(d, start).foreach(add) //all paths inversely related to start via d
      //only start itself
      case Reflexive => add(start)
      //the set of paths related to start via arbitrarily many q-steps (depth-first, children before parent)
      case Transitive(qn) =>
         var added = HashSet.empty[Path]
         def step(p : Path) {
            if (! added.contains(p)) {
               //println("Added path "+p.toString()+" as a path related to the starting path "+start.toString()+" with search query "+q.toString())
               added += p
               val next = query(p, qn)(step)
               add(p) //add parent only after children
            }
         }
         val next = query(start, qn)(step)
      //the set of paths related to start by any of the relations in qs (in the order listed)
      case Choice(qs @ _*) => qs.foreach(q => query(start, q))
      //the set of paths related to start by making steps according to qs
      case Sequence(qs @ _*) => qs.toList match {
         case Nil => add(start)
         case hd :: tl => query(start, hd) {p => query(p, Sequence(tl : _*))}
      }
      //only start itself iff it has the right type
      case HasType(mustOpt,mustNot) =>
        val tpO = getType(start)
        val inMust = mustOpt match {
          case None => true
          case Some(must) => tpO.map {tp => must contains tp}.getOrElse(false)
        }
        lazy val notInMustNot = tpO.map(tp => ! (mustNot contains tp)).getOrElse(true)
        if (inMust && notInMustNot)
          add(start)
   }}

   /**
    * Discriminates the different sorts of constants into types untyped constant, data constructor, datatype constructor, 
    * rule, judgement constructor, high universe (kind level constructors and higher) and typed constant (fallback),
    * @param s the type of the constant
    * @param p the path of the constant
    * @note precondition: Every constant is annotated as having exactly one of the types untyped constant, data constructor,
    * datatype constructor, rule, judgement constructor, high universe
    */
   def mapConstant(s:Unary, p:Path) : (StatType, Path) = {
     if (s == IsConstant) {
       try {
         val desiredTypes : List[Unary] = List(IsDataConstructor, IsDatatypeConstructor, IsRule, IsJudgementConstructor, IsHighUniverse, IsUntypedConstant)
         val un = desiredTypes find {tp => hasType(p, tp)}
         val entry = un getOrElse {
           IsConstant
         }
         var entries : List[(StatType, Path)] = Nil
         entry match {
           case IsDatatypeConstructor => entries::=(DatatypeConstructorEntry(), p)
           case IsDataConstructor => entries::=(DataConstructorEntry(), p)
           case IsRule => entries::=(RuleEntry(), p)
           case IsJudgementConstructor => entries::=(JudgementConstructorEntry(), p)
           case IsHighUniverse => entries::=(HighUniverseEntry(), p)
           case IsUntypedConstant => entries::=(UntypedConstantEntry(), p)
           case IsConstant => 
           case _ => log("Found unexpected Individual: "+p.toPath)
         }
         if (entries.length > 0) {
           if (entries.length >1)
             log ("clashing relational data for: "+p.toPath+": "+entries.toString())
           entries.head
         } else {
           //log ("Failed to identify the type of declaration of "+p.toPath+" (most likely an error building the archive). ")
           //log("Please update the relational files. ")
           (TypedConstantEntry(),p)
         }
       } catch {
         case t: Throwable => 
           //t.printStackTrace()
           log("Maltyped constant at: "+p.toString())
           (MaltypedConstantEntry(), p)
       }
     }
     else {
       s match {
         case IsTheory => (TheoryEntry(), p)
         case IsDocument => (DocumentEntry(), p)
         case IsView => (ViewEntry(), p)
         case IsStructure => (StructureEntry(), p)
         case IsPattern => (PatternEntry(), p)
         case _ => (AnyOtherEntry(), p)//(new StatType(s.toString),p)
       }
     }
   }
   
   /**
    * Discriminates the a list of constants into the types untyped constant, data constructor, datatype constructor, 
    * rule, judgement constructor, high universe and typed constant (fallback),
    * @param p a tuple containing the unary "type" of the individual and the list of constants of that type
    */
   def mapConstants(p:(Option[Unary], List[Path])) : List[(StatType, Path)]= {
     p match {
       case (Some(t),x::l) => mapConstant(t, x)::mapConstants((Some(t),l))
       case (Some(p), Nil) => Nil
       case (None, _) => Nil
     }
   }
   
  /**
    * Make a statistic for the given query and prepend the prefix to the descriptions of the found declarations
    * @param p the path of the document of theory to make the statistic for
    * @param q the query
    */ 
  def makeStatisticsFor(p:Path, q:RelationExp, prefix:Option[StatPrefixEntry]) = {
    val pre = prefix.getOrElse(NoPrefix())
    val ds=querySet(p, q)
    val dsGl = ds.toList.groupBy(x => getType(x)).toList flatMap {x => mapConstants(x)}
    val bla : List[(StatType,List[(StatType,Path)])] = dsGl.groupBy({case (s,x)=>s}).toList
    val dsG : List[StatisticEntry] = bla flatMap {
      case (s:StatType,l) => (List(StatisticEntry(s,l.size)))
    }
    Statistics(List((pre, dsG)))
  }
   
  /**
    * Make a statistic for the document or theory at the given path
    * @param p the path of the document or theory
    */
  def makeStatistics(q: Path) = {
    if (q.toString() == "http://docs.omdoc.org/examples")
    {}
    val decl = Transitive(+Declares)
    val subtheory = (decl | Reflexive) * HasType(IsTheory)
    val align = decl * Transitive(+IsAlignedWith)
    // val subtheory = Transitive(+Declares *HasType(IsTheory) | Reflexive)
    val expMorph = decl * Transitive(+HasViewFrom)
    val morph = decl * Transitive(+HasMeta | +Includes | +IsImplicitly | +HasViewFrom)
    val expinduced = expMorph * decl * HasType(IsConstant)
    val induced = subtheory * morph * decl * HasType(IsConstant)
    var dsG = makeStatisticsFor(q, decl, None)
    dsG += makeStatisticsFor(q, align, Some(AlignmentPrefix()))
    val (exMorph, anyMorph) = (querySet(q, expMorph).size, querySet(q, morph).size)
    if (exMorph > 0)
      dsG += (ExplicitMorphismEntry(), exMorph, None)
    if (anyMorph > 0)
      dsG += (AnyMorphismEntry(), anyMorph, None)
    dsG += makeStatisticsFor(q, expinduced, Some(ExplicitMorphismPrefix()))
    dsG += makeStatisticsFor(q, align, Some(AnyMorphismPrefix()))
    dsG
  }
  
  def statDescription : JSONArray = {
    val prefsClasses = List(NoPrefix(), ExplicitMorphismPrefix(), AnyMorphismPrefix(), AlignmentPrefix())
    val statClasses = List(TheoryEntry(), DocumentEntry(), UntypedConstantEntry(), TypedConstantEntry(), MaltypedConstantEntry(), 
        StructureEntry(), PatternEntry(), JudgementConstructorEntry(), DataConstructorEntry(), DatatypeConstructorEntry(), 
        RuleEntry(), ViewEntry(), HighUniverseEntry(), ExplicitMorphismEntry(), AnyMorphismEntry())
    val prefs = JSONArray.fromList(prefsClasses map(_.toJSON))
    val entries = JSONArray.fromList(statClasses map(_.toJSON))
    JSONArray.fromList(List(JSONObject("sorts of relations to the declaration" -> prefs), JSONObject("types of declarations" -> entries)))
  }

   /**
    * Returns the set of theories a theory depends on
    */
   def theoryClosure(p : MPath) : List[MPath] = {
      val q = Transitive(+HasMeta | +Includes | +DependsOn | Reflexive)
      var l : List[MPath] = Nil
      query(p, q) {
         case p : MPath => l ::= p
         case _ =>
      }
      l
   }
   /** deletes all declarations */
   def clear {
      this.synchronized {
         dependencies.clear
         subjects.clear
         objects.clear
         individuals.clear
         types.clear
      }
   }
}

//The type of a statistics for a theory, document or archive
case class Statistics(entries: List[(StatPrefixEntry, List[StatisticEntry])]) {
  def +(s: StatisticEntry, pre:StatPrefixEntry): Statistics = {
    val entriesRes = (!(entries.map(_._1.getKey) contains pre.getKey)) match {
      case true => 
        (pre, List(s))::entries
      case false =>
        val ent = entries map {
          case (p, stats) if (p.getKey == pre.getKey) =>
            if (stats map(_.stat) contains s.stat) {
              val statsRes = stats map {
                case e if (e.stat.getKey != s.stat.getKey) => e
                case e if (e.stat.getKey == s.stat.getKey) => StatisticEntry(e.stat, e.n+s.n)
              }
              (p, statsRes)
            } else
              (p, s::stats)
          case e => e
        }
      ent
    }
    Statistics(entriesRes)
  }
  def +(that: (StatPrefixEntry, List[StatisticEntry])) : Statistics = {
    var stat : Statistics = this
    def f(p:(StatisticEntry, StatPrefixEntry)) : Unit = stat = stat+(p._1, p._2)
    that._2 map {s => (s, that._1)} foreach f
    stat
  }
  
  def +(that: Statistics): Statistics = {
    var stat = this
    def f(e:(StatPrefixEntry, List[StatisticEntry])) = stat = stat + e
    that.entries foreach f
    stat
  }
  def +(s: StatType, n: Int, pre:Option[StatPrefixEntry]): Statistics = {
    this + (StatisticEntry(s, n), pre.getOrElse(NoPrefix()))
  }
  def empty = Statistics(Nil)
  /**
    * Returns a JSON representation of the statistics
    */
  def toJSON : JSONArray = {
    val jstats = entries map {case (pre, substat) => JSONObject(pre.getKey -> JSONArray.fromList(substat.map(_.toJSON)))}
    JSONArray.fromList(jstats)
  }
}

sealed class StatPrefixEntry(key:String, teaser:String, description:String) {
  def getKey = key
  def getTeaser = teaser
  def getDescription = description
  def ==(other : StatType) = this.getKey == other.getKey
  def toJSON = JSONArray.fromList((List(JSONObject("key"->JSONString(key)), JSONObject("teaser"->JSONString(teaser)), JSONObject("description"->JSONString(description)))))
}
case class NoPrefix() extends StatPrefixEntry("decl", "Declared declaration", 
    "Declarations declared (possibly via multiple hops) by the given theory/document/archive")
case class ExplicitMorphismPrefix() extends StatPrefixEntry("exp_mor", "Induced declaration by explicit morphisms (views)", 
    "Declarations induced via (possibly multiple concatenated) explicit theory morphisms (aka. views)")
case class AnyMorphismPrefix() extends StatPrefixEntry("any_mor", "Induced declaration by any morphisms", 
    "Declarations induced via any (possibly multiple concatenated) theory morphisms (views, includes, metas and implicit morphisms)")
case class AlignmentPrefix() extends StatPrefixEntry("align", "Alignment", 
    "Declarations aligned (possibly via multiple intermediate alignments) with declaration declared by the given theory/document/archive")


//The types of the entries of the statistics to be generated
case class StatisticEntry(stat : StatType, n:Int) {
  def +(other : StatisticEntry) : List[StatisticEntry] = {
    if (stat.getKey == other.getStat.getKey)
      List(StatisticEntry(stat, n+other.getN))
    else 
      List(this, other)
  }
  def :+(stats : List[StatisticEntry]) : List[StatisticEntry] = {
    if (stats map(_.getStat) contains stat) {
      stats map {
        case x if (x.getStat.getKey == stat.getKey) => StatisticEntry(stat, n+x.getN)
        case y => y
      }
    } else 
      this::stats
  }
  def getStat = {stat}
  def getN = {n}
<<<<<<< HEAD
  def toJSON : JSONObject = JSONObject(stat.getKey -> JSONInt(n))
=======
  def toJSON : JSONObject = JSONObject(("key" , JSONString(stat.getKey)), ("value" -> JSONInt(n)))
>>>>>>> 3d319c94
}

sealed class StatType(key:String, teaser:String, description: String) {
  def getKey = {key}
  def getTeaser = {teaser}
  def getDescription = {description}
  def ==(other : StatType) = {this.getKey == other.getKey}
  def toJSON = JSONArray.fromList((List(JSONObject("key"->JSONString(key)), JSONObject("teaser"->JSONString(teaser)), JSONObject("description"->JSONString(description)))))
}

case class TheoryEntry() extends StatType("theo", "theory", "theory")
case class DocumentEntry() extends StatType("doc", "document", "document")
case class UntypedConstantEntry() extends StatType("unty_con", "untyped constant", "declaration of untyped constant")
case class TypedConstantEntry() extends StatType("ty_con", "typed constant", "declaration of typed constant")
case class MaltypedConstantEntry() extends StatType("mal_con", "maltyped constant", "maltyped (type can't be infered) constant declaration")
case class StructureEntry() extends StatType("struc", "structure", "structure")
case class PatternEntry() extends StatType("pat", "pattern", "pattern")
case class JudgementConstructorEntry() extends StatType("judg", "judgement constructor", "judgement constructor")
case class DataConstructorEntry() extends StatType("data", "data constructor", "data constructor")
case class DatatypeConstructorEntry() extends StatType("type", "datatype constructor", "datatype constructor")
case class RuleEntry() extends StatType("rule", "rule", "rule declarations")
case class ViewEntry() extends StatType("view", "view", "views in the theory")
case class HighUniverseEntry() extends StatType("high", "high universe", "constructors returning kinds or object in even higher typing universes")
case class ExplicitMorphismEntry() extends StatType("exp_mor", "explicit theory morphism", "the transitive closure of all theory morphisms into the theory")
case class AnyMorphismEntry() extends StatType("any_mor", "any theory morphism", "the transitive closure of all theory morphisms into the theory")
case class AnyOtherEntry() extends StatType("other", "other", "other")<|MERGE_RESOLUTION|>--- conflicted
+++ resolved
@@ -360,11 +360,7 @@
   }
   def getStat = {stat}
   def getN = {n}
-<<<<<<< HEAD
-  def toJSON : JSONObject = JSONObject(stat.getKey -> JSONInt(n))
-=======
   def toJSON : JSONObject = JSONObject(("key" , JSONString(stat.getKey)), ("value" -> JSONInt(n)))
->>>>>>> 3d319c94
 }
 
 sealed class StatType(key:String, teaser:String, description: String) {
