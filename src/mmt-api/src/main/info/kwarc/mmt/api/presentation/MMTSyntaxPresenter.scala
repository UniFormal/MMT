--- conflicted
+++ resolved
@@ -1,464 +1,446 @@
-package info.kwarc.mmt.api.presentation
-
-import info.kwarc.mmt.api._
-import info.kwarc.mmt.api.documents._
-import info.kwarc.mmt.api.modules._
-import info.kwarc.mmt.api.objects.{OMID, OMMOD, OMPMOD, Term}
-import info.kwarc.mmt.api.opaque.{OpaqueElement, OpaqueText, OpaqueTextPresenter}
-import info.kwarc.mmt.api.symbols._
-import info.kwarc.mmt.api.utils.URI
-
-/**
-  * Presents (hopefully) parsable MMT surface syntax from [[StructuralElement]]s like
-  * [[Theory theories]], [[View views]], [[Constant constants]], etc.
-  *
-  * @example ''controller.presenter.asString(element)'' to present a
-  *          [[StructuralElement]] ''element'' to a String.
-  *          If you repeatedly present elements to strings, it might be more efficient
-  *          to use the [[apply()]] method with a [[StringBuilder]] (from the
-  *          mmt.api.presentation API!)
-  *
-  * @see The server ''info.kwarc.mmt.api.web.SyntaxPresenterServer'' exposes this syntax presenter to the web.
-  *
-  * @author Among others, ComFreek knows the code somewhat well, esp. on the generated indentations.
-  */
-
-class MMTSyntaxPresenter(objectPresenter: ObjectPresenter = new NotationBasedPresenter) extends Presenter(objectPresenter) {
-
-  /**
-    * Determines if generated declarations (e.g. from derived modules or diagram operators) shall
-    * be output as well.
-    **/
-  protected val presentGenerated = false
-
-  /**
-    * The format of [[MMTSyntaxPresenter]] as an extension
-    */
-  def key: String = "present-text-notations" + (if (presentGenerated) "-flat" else "")
-
-  override def outExt = "mmt"
-
-  private val OBJECT_DELIMITER = "❘"
-  private val DECLARATION_DELIMITER = "❙"
-  private val MODULE_DELIMITER = "❚"
-  private val EOL = "\n"
-
-  /**
-    * Present an element such as a [[Theory]], a [[View]] or a [[Declaration]].
-    *
-    * @param element    The element to present. It must already be added to the [[info.kwarc.mmt.api.frontend.Controller]] instance this extension is linked to.
-    * @param standalone if true, include appropriate header and footer
-    * @param rh         output stream
-    */
-  override def apply(element: StructuralElement, standalone: Boolean = false)(implicit rh: RenderingHandler): Unit = {
-    controller.simplifier(element) //TODO simplifying here is bad for elements that are not part of the diagram yet
-    present(element, rh)(new PersistentNamespaceMap)
-  }
-
-  /**
-    * Creates an indented version of a rendering handler.
-    *
-    * Every line rendered with the indented handler is indented. This is even true if
-    * you pass to it multiline strings at once. (They will be inspected.)
-    *
-    * In your code, you can freely mix the original handler ''rh'' and the indented one.
-    * The indented has *no* internal buffer or cache.
-    *
-    * @param rh          The original rendering handler to delegate to.
-    * @param indentation The number of indentation levels (i.e. tabs)
-    *
-    * @author ComFreek
-    */
-  private def indented(rh: RenderingHandler, indentation: Int = 1): RenderingHandler = {
-    val indentationString = "\t" * indentation
-
-    var isAtStartOfLine = true
-
-    str: String => {
-      if (isAtStartOfLine && str.nonEmpty) {
-        rh.write(indentationString)
-        isAtStartOfLine = false
-      }
-
-      // Replace *inner* EOLs by EOL+indentationString
-      val indentedStr = {
-        if (str.endsWith(EOL)) {
-          isAtStartOfLine = true
-
-          // TODO Probably bad for when EOL == Unicode EOL (but we have EOL == "\n" anyway, which has normal
-          //      ASCII length characteristics)
-          str.dropRight(EOL.length).replace(EOL, EOL + indentationString) + EOL
-        }
-        else {
-          str.replace(EOL, EOL + indentationString)
-        }
-      }
-
-      rh.write(indentedStr)
-    }
-  }
-
-  private def beginDecl(element: StructuralElement, rh: RenderingHandler): Unit = {
-    // empty so far
-  }
-
-  class PersistentNamespaceMap {
-    private var nsm = controller.getNamespaceMap
-
-    def base(s: String): Unit = nsm = nsm.base(s)
-
-    def add(s: String, uri: URI): Unit = nsm = nsm.add(s, uri)
-
-    def compact(s: String): String = nsm.compact(s)
-  }
-
-  private def present(element: StructuralElement, rh: RenderingHandler)(implicit nsm: PersistentNamespaceMap): Unit = {
-    beginDecl(element, rh)
-    element match {
-      //TODO delimiters, metadata
-      case d: Document =>
-        // rh("document " + d.path.toPath + "\n")
-        d.getDeclarations foreach { decl => present(decl, rh) }
-      case r: DRef =>
-        rh("document " + r.target.toPath)
-      case r: MRef =>
-        controller.getO(r.target) match {
-          case None => rh("module " + r.target.toPath)
-          case Some(m) => present(m, rh)
-        }
-      case s: SRef =>
-        controller.getO(s.target) match {
-          case None => rh("symbol " + s.target.toPath)
-          case Some(m) => present(m, rh)
-        }
-      case oe: OpaqueElement =>
-        rh("\n/T ")
-        val pres = controller.extman.get(classOf[OpaqueTextPresenter], oe.format)
-        pres.get.toString(objectPresenter, oe)(rh)
-      case ii: InterpretationInstruction =>
-        rh(ii.toString)
-        ii match {
-          case Namespace(_, ns) => nsm.base(ns.toString)
-          case NamespaceImport(_, pr, ns) => nsm.add(pr, ns.uri)
-          case _ =>
-        }
-      case c: Constant => doConstant(c, rh)
-      case t: Theory =>
-        rh("\n")
-        doTheory(t, rh)
-      case v: View =>
-        rh("\n")
-        doView(v, rh)
-      case dd: DerivedDeclaration =>
-        rh << dd.feature + " "
-        controller.extman.get(classOf[StructuralFeature], dd.feature) match {
-          case None => rh << dd.name.toString + " (implementation is not known)"
-          case Some(sf) =>
-            val header = sf.makeHeader(dd)
-            apply(header, Some(dd.path $ TypeComponent))(rh)
-        }
-        if (dd.getDeclarations.nonEmpty) {rh << "\n"}
-        val notationElements = List(dd.notC.getParseDefault, dd.notC.getPresentDefault).zipWithIndex.map { not =>
-          (rh: RenderingHandler) => not match {
-<<<<<<< HEAD
-            case (Some(not), 0) => rh(s"# ${not.toText}")
-            case (Some(not), 1) => rh(s"## ${not.toText}")
-=======
-            case (Some(not), 0) =>
-              rh("\n")
-              rh(s"# ${not.toText}")
-            case (Some(not), 1) =>
-              rh("\n" + OBJECT_DELIMITER + " ")
-              rh(s"## ${not.toText}")
->>>>>>> c6ca3280
-            case (None, _) => // nothing to do
-            case _ => ??? // not yet implemented
-          }
-        }
-<<<<<<< HEAD
-        val indentedRh = indented(rh)
-        notationElements.zipWithIndex.foreach { case (renderFunction, index) =>
-          if (index == 0) {
-            indentedRh("\n")
-          } else {
-            indentedRh("\n" + OBJECT_DELIMITER + " ")
-          }
-          renderFunction(indentedRh)
-        }
-        rh("\n")
-        dd.module.getDeclarations.foreach { d => present(d, indented(rh)) }
-=======
-        notationElements.foreach { _(indented(rh)) }
-        if (dd.getDeclarations.nonEmpty) {
-          rh(OBJECT_DELIMITER + " =\n")
-          dd.module.getDeclarations.foreach { d => present(d, indented(rh)) }
-        }
->>>>>>> c6ca3280
-
-      case dm: DerivedModule =>
-        doTheory(dm, indented(rh))
-      case nm: NestedModule =>
-        present(nm.module, rh)
-      case s: Structure => doStructure(s, rh)
-      case r: RuleConstant =>
-        if (r.df.isEmpty) rh("unknown ")
-        rh("rule ")
-        r.tp.foreach(doURI(_, rh, needsHand = true))
-      // r.tp foreach { t => apply(t, Some(r.path $ TypeComponent))(rh) }
-    }
-    endDecl(element, rh)
-  }
-
-  private def endDecl(element: StructuralElement, rh: RenderingHandler): Unit = element match {
-    case _: Document => /* do nothing */
-    case _: DRef => // rh(MODULE_DELIMITER)
-    case _: MRef => // rh(MODULE_DELIMITER)
-    case s : SRef =>
-    case s: Structure if s.isInclude => rh(DECLARATION_DELIMITER + "\n")
-
-    // TODO Fix for [[Structure.isInclude]] not accounting for inclusions
-    //  with definiens component, see todo note in [[Include.unapply]]
-    case s: Structure if s.getPrimitiveDeclarations.isEmpty => rh(DECLARATION_DELIMITER + "\n")
-    case _: ModuleOrLink => rh(MODULE_DELIMITER + "\n")
-    case _: NestedModule => /* nothing, the module delimiter of the presented module already accounts for this */
-
-    // some declarations are handled before by ModuleOrLink already
-    case _: Declaration => rh(DECLARATION_DELIMITER + "\n")
-    case _: InterpretationInstruction =>
-      rh(MODULE_DELIMITER + "\n")
-    case t: OpaqueText =>
-      val del = if (t.parent.toString.endsWith("omdoc")) MODULE_DELIMITER else DECLARATION_DELIMITER
-      // rh("/t ")
-      // t.text.toString(objectPresenter)(rh,OpaqueText.defaultEscapes)
-      rh(del + "\n")
-  }
-
-  private def doTheory(theory: AbstractTheory, rh: RenderingHandler)(implicit nsm: PersistentNamespaceMap): Unit = {
-    //TODO this ignores all narrative structure inside a theory
-    rh(theory.feature + " " + theory.name)
-
-    theory.meta.foreach(metaTheoryPath => {
-      rh(" : ")
-      doURI(OMMOD(metaTheoryPath), rh, needsHand = false)
-    })
-    // TODO print type component
-
-    // A def component of a theory might be an anonymous theory expression, for example
-    // TODO In case we've got a def component, this presenter presents invalid syntax.
-    doDefComponent(theory, rh)
-    rh(" =")
-    rh(" \n")
-    val indentedRh = indented(rh)
-    theory.getDeclarations.foreach { d =>
-      if (!d.isGenerated || presentGenerated) {
-        present(d, indentedRh)
-      }
-    }
-    rh("\n")
-  }
-
-  private def doView(view: View, rh: RenderingHandler)(implicit nsm: PersistentNamespaceMap): Unit = {
-    rh("view " + view.name + " : ")
-    doURI(view.from, rh, needsHand = false)
-    rh(" -> ")
-    doURI(view.to, rh, needsHand = false)
-
-    // A def component of a view might be an anonymous morphism expression, for example
-    // TODO In case we've got a def component, this presenter presents invalid syntax.
-    doDefComponent(view, rh)
-    rh(" =")
-    rh(" \n")
-
-    val indentedRh = indented(rh)
-    val declarations = if (presentGenerated) view.getDeclarations else view.getPrimitiveDeclarations
-    declarations.foreach {
-      case c: Constant =>
-        // We want to avoid presenting types here, hence manually call doConstant and endDecl
-        // instead of present.
-        // doStructure does something similar.
-        doConstant(c, indentedRh, presentType = false)
-        endDecl(c, indentedRh)
-
-      // In all other cases, present as usual, this might present invalid syntax, though
-      case d => present(d, indentedRh)
-    }
-    rh("\n")
-  }
-
-  /**
-    * Presents a URI, possibly relative with the given namespace map.
-    * @param needsHand If the hand symbol (☞) should be prepended. As a rule of thumb, if you are rendering in a context
-    *                  where a Term is genreally expected, the hand is needed.
-    *
-    *                  See also [[https://stackoverflow.com/questions/64789876/how-to-give-an-absolute-uri-in-mmt-getting-unbound-token-http-and-ill-forme]].
-    */
-  private def doURI(tm: Term, rh: RenderingHandler, needsHand: Boolean)(implicit nsm: PersistentNamespaceMap): Unit = tm match {
-    case OMPMOD(p, args) =>
-      if (needsHand) {
-        rh("☞")
-      }
-      rh(nsm.compact(p.toString) + " ")
-      if (args.nonEmpty) {
-        rh("(")
-        args.foreach(o => {
-          apply(o, None)(rh);
-          rh(" ")
-        })
-        rh(")")
-      }
-    case _ =>
-      objectLevel.apply(tm, None)(rh)
-  }
-
-  /**
-    * Present a constant
-    *
-    * @param presentType If true, the type component is presented if one exists. If false, the type component is not presented even if it exists.
-    */
-  private def doConstant(c: Constant, rh: RenderingHandler, presentType: Boolean = true)(implicit nsm: PersistentNamespaceMap): Unit = {
-    /*
-       A constant is built of multiple "elements" delimited by [[OBJECT_DELIMITER]].
-       For example, here is a [[Constant]] with many elements:
-
-       {{{
-       judgement
-         : {V:vocabulary}{Γ:Ctx V}Expr Γ⟶(Expr Γ⟶prop)
-        ❘ = [V:vocabulary][Γ:Ctx V][e:Expr Γ][E:Expr Γ]foo bar
-        ❘ role simplify
-        ❘ @ jud
-        ❘ @ judgment
-        ❘ # 1 |- 2 ∶ 3 prec 100
-        ❘ meta metakey1 ?DummyTheory2
-        ❘ meta metakey2 (f  x)
-      ❙
-      }}}
-
-      Note that "elements" is a term I made-up for the sake of this comment.
-      It differs from the word "component" (established in MMT circles) insofar that for instance
-      above we have multiple "meta" elements, but MMT treats the set of all metadatums of a constant
-      as a single [[MetaDataComponent]] of that constant.
-
-      In the following we aggregate lists of such elements, which we later join by appropriate
-      newlines and [[OBJECT_DELIMITER object delimiters]].
-      Since instead of naive string concatenation, we use the concept of [[RenderingHandler rendering handlers]]
-      overall, these lists of elements are actually lists of callback functions each accepting a rendering handler.
-     */
-
-    // usual type and definiens, each lists of at most one element
-    val typeElements = if (presentType) {
-      c.tp.toList.map(typeTerm => (rh: RenderingHandler) => {
-        rh(": ")
-        apply(typeTerm, Some(c.path $ TypeComponent))(rh)
-      })
-    } else {
-      Nil
-    }
-
-    val definiensElements = c.df.toList.map(definiensTerm => (rh: RenderingHandler) => {
-      rh("= ")
-      apply(definiensTerm, Some(c.path $ DefComponent))(rh)
-    })
-
-    // miscellaneous elements
-    val aliasElements = c.alias.map(a => (rh: RenderingHandler) => {
-      rh(s"@ ${a.toPath}")
-    })
-
-    val roleElements = c.rl.toList.map(roleStr => (rh: RenderingHandler) => {
-      rh(s"role $roleStr")
-    })
-
-    // zipWithIndex before collecting (filtering) since we want to enforce that
-    // parsing notations are presented with one hash ('#'), and presentation notations with two hashes ('##')
-    val notationElements = List(c.notC.getParseDefault, c.notC.getPresentDefault).zipWithIndex.collect {
-      case (Some(not), i) => (not, i)
-    }.map { x => (rh: RenderingHandler) => (x: @unchecked) match { // match is exhausting, scalac doesn't get it, though
-          case (not, 0) => rh(s"# ${not.toText}")
-          case (not, 1) => rh(s"## ${not.toText}")
-        }
-    }
-
-    // TODO: (1) generalize this metadata output to theories, views (i.e. modules), and documents
-    //       (2) Do not print special metadata like source references
-    val metadataElements = c.metadata.getAll.map(datum => (rh: RenderingHandler) => {
-      rh("meta ")
-      doURI(OMID(datum.key), rh, needsHand = false)
-      rh(" ")
-      objectPresenter(datum.value, Some(c.path $ MetaDataComponent))(rh)
-    })
-
-    // aggregate all elements in visually pleasing order
-    val elements: List[RenderingHandler => Unit] =
-      typeElements ::: definiensElements ::: roleElements ::: aliasElements ::: notationElements ::: metadataElements
-
-    // present all elements
-
-    // Only present last component of the name to avoid clutter.
-    //
-    // Otherwise, in particular for view assignments (which are constants after all),
-    // we have the problem that these encode the domain of the assigned symbol as a ComplexStep
-    // in the name.
-    rh(c.name.last.toString)
-    val indentedRh = indented(rh)
-    elements.zipWithIndex.foreach { case (renderFunction, index) =>
-      if (index == 0) {
-        indentedRh("\n")
-      } else {
-        indentedRh("\n" + OBJECT_DELIMITER + " ")
-      }
-      renderFunction(indentedRh)
-    }
-    rh("\n")
-  }
-
-  private def doStructure(s: Structure, rh: RenderingHandler)(implicit nsm: PersistentNamespaceMap): Unit = s match {
-    // special case of structures: plain includes and realizations
-    case Include(IncludeData(home, from, args, df, total)) =>
-      if (total) rh("realize ") else rh("include ")
-      doURI(OMMOD(from), rh, needsHand = true)
-      // TODO args ignored
-      df.foreach(definiensTerm => {
-        rh(" " + OBJECT_DELIMITER + " ")
-        objectPresenter(definiensTerm, Some(s.path $ DefComponent))(rh)
-      })
-
-    // actual structure, not just trivial include
-    case _ =>
-      rh("structure " + s.name + " : ")
-      doURI(s.from, rh, needsHand = false)
-      doDefComponent(s, rh)
-
-      rh("= \n")
-
-      val indentedRh = indented(rh)
-      s.getDeclarations.foreach {
-        case c: Constant =>
-          // We want to avoid presenting types here, hence manually call doConstant and endDecl
-          // instead of present.
-          // doView does something similar.
-          doConstant(c, indentedRh, presentType = false)
-          endDecl(c, indentedRh)
-        case x => present(x, indentedRh)
-      }
-      rh("\n")
-  }
-
-  /** `= df` if df is present, returns true if there was one */
-  private def doDefComponent(m: ModuleOrLink, rh: RenderingHandler): Boolean = {
-    m.df match {
-      case Some(df) =>
-        rh(" = ")
-        apply(df, Some(m.path $ DefComponent))(rh)
-        true
-      case None =>
-        false
-    }
-  }
-}
-
-
-
-/** flattened */
-class FlatMMTSyntaxPresenter(objectPresenter: ObjectPresenter = new NotationBasedPresenter) extends MMTSyntaxPresenter(objectPresenter) {
-  override val presentGenerated = true
+package info.kwarc.mmt.api.presentation
+
+import info.kwarc.mmt.api._
+import info.kwarc.mmt.api.documents._
+import info.kwarc.mmt.api.modules._
+import info.kwarc.mmt.api.objects.{OMID, OMMOD, OMPMOD, Term}
+import info.kwarc.mmt.api.opaque.{OpaqueElement, OpaqueText, OpaqueTextPresenter}
+import info.kwarc.mmt.api.symbols._
+import info.kwarc.mmt.api.utils.URI
+
+/**
+  * Presents (hopefully) parsable MMT surface syntax from [[StructuralElement]]s like
+  * [[Theory theories]], [[View views]], [[Constant constants]], etc.
+  *
+  * @example ''controller.presenter.asString(element)'' to present a
+  *          [[StructuralElement]] ''element'' to a String.
+  *          If you repeatedly present elements to strings, it might be more efficient
+  *          to use the [[apply()]] method with a [[StringBuilder]] (from the
+  *          mmt.api.presentation API!)
+  *
+  * @see The server ''info.kwarc.mmt.api.web.SyntaxPresenterServer'' exposes this syntax presenter to the web.
+  *
+  * @author Among others, ComFreek knows the code somewhat well, esp. on the generated indentations.
+  */
+
+class MMTSyntaxPresenter(objectPresenter: ObjectPresenter = new NotationBasedPresenter) extends Presenter(objectPresenter) {
+
+  /**
+    * Determines if generated declarations (e.g. from derived modules or diagram operators) shall
+    * be output as well.
+    **/
+  protected val presentGenerated = false
+
+  /**
+    * The format of [[MMTSyntaxPresenter]] as an extension
+    */
+  def key: String = "present-text-notations" + (if (presentGenerated) "-flat" else "")
+
+  override def outExt = "mmt"
+
+  private val OBJECT_DELIMITER = "❘"
+  private val DECLARATION_DELIMITER = "❙"
+  private val MODULE_DELIMITER = "❚"
+  private val EOL = "\n"
+
+  /**
+    * Present an element such as a [[Theory]], a [[View]] or a [[Declaration]].
+    *
+    * @param element    The element to present. It must already be added to the [[info.kwarc.mmt.api.frontend.Controller]] instance this extension is linked to.
+    * @param standalone if true, include appropriate header and footer
+    * @param rh         output stream
+    */
+  override def apply(element: StructuralElement, standalone: Boolean = false)(implicit rh: RenderingHandler): Unit = {
+    controller.simplifier(element) //TODO simplifying here is bad for elements that are not part of the diagram yet
+    present(element, rh)(new PersistentNamespaceMap)
+  }
+
+  /**
+    * Creates an indented version of a rendering handler.
+    *
+    * Every line rendered with the indented handler is indented. This is even true if
+    * you pass to it multiline strings at once. (They will be inspected.)
+    *
+    * In your code, you can freely mix the original handler ''rh'' and the indented one.
+    * The indented has *no* internal buffer or cache.
+    *
+    * @param rh          The original rendering handler to delegate to.
+    * @param indentation The number of indentation levels (i.e. tabs)
+    *
+    * @author ComFreek
+    */
+  private def indented(rh: RenderingHandler, indentation: Int = 1): RenderingHandler = {
+    val indentationString = "\t" * indentation
+
+    var isAtStartOfLine = true
+
+    str: String => {
+      if (isAtStartOfLine && str.nonEmpty) {
+        rh.write(indentationString)
+        isAtStartOfLine = false
+      }
+
+      // Replace *inner* EOLs by EOL+indentationString
+      val indentedStr = {
+        if (str.endsWith(EOL)) {
+          isAtStartOfLine = true
+
+          // TODO Probably bad for when EOL == Unicode EOL (but we have EOL == "\n" anyway, which has normal
+          //      ASCII length characteristics)
+          str.dropRight(EOL.length).replace(EOL, EOL + indentationString) + EOL
+        }
+        else {
+          str.replace(EOL, EOL + indentationString)
+        }
+      }
+
+      rh.write(indentedStr)
+    }
+  }
+
+  private def beginDecl(element: StructuralElement, rh: RenderingHandler): Unit = {
+    // empty so far
+  }
+
+  class PersistentNamespaceMap {
+    private var nsm = controller.getNamespaceMap
+
+    def base(s: String): Unit = nsm = nsm.base(s)
+
+    def add(s: String, uri: URI): Unit = nsm = nsm.add(s, uri)
+
+    def compact(s: String): String = nsm.compact(s)
+  }
+
+  private def present(element: StructuralElement, rh: RenderingHandler)(implicit nsm: PersistentNamespaceMap): Unit = {
+    beginDecl(element, rh)
+    element match {
+      //TODO delimiters, metadata
+      case d: Document =>
+        // rh("document " + d.path.toPath + "\n")
+        d.getDeclarations foreach { decl => present(decl, rh) }
+      case r: DRef =>
+        rh("document " + r.target.toPath)
+      case r: MRef =>
+        controller.getO(r.target) match {
+          case None => rh("module " + r.target.toPath)
+          case Some(m) => present(m, rh)
+        }
+      case s: SRef =>
+        controller.getO(s.target) match {
+          case None => rh("symbol " + s.target.toPath)
+          case Some(m) => present(m, rh)
+        }
+      case oe: OpaqueElement =>
+        rh("\n/T ")
+        val pres = controller.extman.get(classOf[OpaqueTextPresenter], oe.format)
+        pres.get.toString(objectPresenter, oe)(rh)
+      case ii: InterpretationInstruction =>
+        rh(ii.toString)
+        ii match {
+          case Namespace(_, ns) => nsm.base(ns.toString)
+          case NamespaceImport(_, pr, ns) => nsm.add(pr, ns.uri)
+          case _ =>
+        }
+      case c: Constant => doConstant(c, rh)
+      case t: Theory =>
+        rh("\n")
+        doTheory(t, rh)
+      case v: View =>
+        rh("\n")
+        doView(v, rh)
+      case dd: DerivedDeclaration =>
+        rh << dd.feature + " "
+        controller.extman.get(classOf[StructuralFeature], dd.feature) match {
+          case None => rh << dd.name.toString + " (implementation is not known)"
+          case Some(sf) =>
+            val header = sf.makeHeader(dd)
+            apply(header, Some(dd.path $ TypeComponent))(rh)
+        }
+        if (dd.getDeclarations.nonEmpty) {rh << "\n"}
+        val notationElements = List(dd.notC.getParseDefault, dd.notC.getPresentDefault).zipWithIndex.map { not =>
+          (rh: RenderingHandler) => not match {
+            case (Some(not), 0) =>
+              rh("\n")
+              rh(s"# ${not.toText}")
+            case (Some(not), 1) =>
+              rh("\n" + OBJECT_DELIMITER + " ")
+              rh(s"## ${not.toText}")
+            case (None, _) => // nothing to do
+            case _ => ??? // not yet implemented
+          }
+        }
+
+        notationElements.foreach { _(indented(rh)) }
+        if (dd.getDeclarations.nonEmpty) {
+          rh(OBJECT_DELIMITER + " =\n")
+          dd.module.getDeclarations.foreach { d => present(d, indented(rh)) }
+        }
+
+      case dm: DerivedModule =>
+        doTheory(dm, indented(rh))
+      case nm: NestedModule =>
+        present(nm.module, rh)
+      case s: Structure => doStructure(s, rh)
+      case r: RuleConstant =>
+        if (r.df.isEmpty) rh("unknown ")
+        rh("rule ")
+        r.tp.foreach(doURI(_, rh, needsHand = true))
+      // r.tp foreach { t => apply(t, Some(r.path $ TypeComponent))(rh) }
+    }
+    endDecl(element, rh)
+  }
+
+  private def endDecl(element: StructuralElement, rh: RenderingHandler): Unit = element match {
+    case _: Document => /* do nothing */
+    case _: DRef => // rh(MODULE_DELIMITER)
+    case _: MRef => // rh(MODULE_DELIMITER)
+    case s : SRef =>
+    case s: Structure if s.isInclude => rh(DECLARATION_DELIMITER + "\n")
+
+    // TODO Fix for [[Structure.isInclude]] not accounting for inclusions
+    //  with definiens component, see todo note in [[Include.unapply]]
+    case s: Structure if s.getPrimitiveDeclarations.isEmpty => rh(DECLARATION_DELIMITER + "\n")
+    case _: ModuleOrLink => rh(MODULE_DELIMITER + "\n")
+    case _: NestedModule => /* nothing, the module delimiter of the presented module already accounts for this */
+
+    // some declarations are handled before by ModuleOrLink already
+    case _: Declaration => rh(DECLARATION_DELIMITER + "\n")
+    case _: InterpretationInstruction =>
+      rh(MODULE_DELIMITER + "\n")
+    case t: OpaqueText =>
+      val del = if (t.parent.toString.endsWith("omdoc")) MODULE_DELIMITER else DECLARATION_DELIMITER
+      // rh("/t ")
+      // t.text.toString(objectPresenter)(rh,OpaqueText.defaultEscapes)
+      rh(del + "\n")
+  }
+
+  private def doTheory(theory: AbstractTheory, rh: RenderingHandler)(implicit nsm: PersistentNamespaceMap): Unit = {
+    //TODO this ignores all narrative structure inside a theory
+    rh(theory.feature + " " + theory.name)
+
+    theory.meta.foreach(metaTheoryPath => {
+      rh(" : ")
+      doURI(OMMOD(metaTheoryPath), rh, needsHand = false)
+    })
+    // TODO print type component
+
+    // A def component of a theory might be an anonymous theory expression, for example
+    // TODO In case we've got a def component, this presenter presents invalid syntax.
+    doDefComponent(theory, rh)
+    rh(" =")
+    rh(" \n")
+    val indentedRh = indented(rh)
+    theory.getDeclarations.foreach { d =>
+      if (!d.isGenerated || presentGenerated) {
+        present(d, indentedRh)
+      }
+    }
+    rh("\n")
+  }
+
+  private def doView(view: View, rh: RenderingHandler)(implicit nsm: PersistentNamespaceMap): Unit = {
+    rh("view " + view.name + " : ")
+    doURI(view.from, rh, needsHand = false)
+    rh(" -> ")
+    doURI(view.to, rh, needsHand = false)
+
+    // A def component of a view might be an anonymous morphism expression, for example
+    // TODO In case we've got a def component, this presenter presents invalid syntax.
+    doDefComponent(view, rh)
+    rh(" =")
+    rh(" \n")
+
+    val indentedRh = indented(rh)
+    val declarations = if (presentGenerated) view.getDeclarations else view.getPrimitiveDeclarations
+    declarations.foreach {
+      case c: Constant =>
+        // We want to avoid presenting types here, hence manually call doConstant and endDecl
+        // instead of present.
+        // doStructure does something similar.
+        doConstant(c, indentedRh, presentType = false)
+        endDecl(c, indentedRh)
+
+      // In all other cases, present as usual, this might present invalid syntax, though
+      case d => present(d, indentedRh)
+    }
+    rh("\n")
+  }
+
+  /**
+    * Presents a URI, possibly relative with the given namespace map.
+    * @param needsHand If the hand symbol (☞) should be prepended. As a rule of thumb, if you are rendering in a context
+    *                  where a Term is genreally expected, the hand is needed.
+    *
+    *                  See also [[https://stackoverflow.com/questions/64789876/how-to-give-an-absolute-uri-in-mmt-getting-unbound-token-http-and-ill-forme]].
+    */
+  private def doURI(tm: Term, rh: RenderingHandler, needsHand: Boolean)(implicit nsm: PersistentNamespaceMap): Unit = tm match {
+    case OMPMOD(p, args) =>
+      if (needsHand) {
+        rh("☞")
+      }
+      rh(nsm.compact(p.toString) + " ")
+      if (args.nonEmpty) {
+        rh("(")
+        args.foreach(o => {
+          apply(o, None)(rh);
+          rh(" ")
+        })
+        rh(")")
+      }
+    case _ =>
+      objectLevel.apply(tm, None)(rh)
+  }
+
+  /**
+    * Present a constant
+    *
+    * @param presentType If true, the type component is presented if one exists. If false, the type component is not presented even if it exists.
+    */
+  private def doConstant(c: Constant, rh: RenderingHandler, presentType: Boolean = true)(implicit nsm: PersistentNamespaceMap): Unit = {
+    /*
+       A constant is built of multiple "elements" delimited by [[OBJECT_DELIMITER]].
+       For example, here is a [[Constant]] with many elements:
+
+       {{{
+       judgement
+         : {V:vocabulary}{Γ:Ctx V}Expr Γ⟶(Expr Γ⟶prop)
+        ❘ = [V:vocabulary][Γ:Ctx V][e:Expr Γ][E:Expr Γ]foo bar
+        ❘ role simplify
+        ❘ @ jud
+        ❘ @ judgment
+        ❘ # 1 |- 2 ∶ 3 prec 100
+        ❘ meta metakey1 ?DummyTheory2
+        ❘ meta metakey2 (f  x)
+      ❙
+      }}}
+
+      Note that "elements" is a term I made-up for the sake of this comment.
+      It differs from the word "component" (established in MMT circles) insofar that for instance
+      above we have multiple "meta" elements, but MMT treats the set of all metadatums of a constant
+      as a single [[MetaDataComponent]] of that constant.
+
+      In the following we aggregate lists of such elements, which we later join by appropriate
+      newlines and [[OBJECT_DELIMITER object delimiters]].
+      Since instead of naive string concatenation, we use the concept of [[RenderingHandler rendering handlers]]
+      overall, these lists of elements are actually lists of callback functions each accepting a rendering handler.
+     */
+
+    // usual type and definiens, each lists of at most one element
+    val typeElements = if (presentType) {
+      c.tp.toList.map(typeTerm => (rh: RenderingHandler) => {
+        rh(": ")
+        apply(typeTerm, Some(c.path $ TypeComponent))(rh)
+      })
+    } else {
+      Nil
+    }
+
+    val definiensElements = c.df.toList.map(definiensTerm => (rh: RenderingHandler) => {
+      rh("= ")
+      apply(definiensTerm, Some(c.path $ DefComponent))(rh)
+    })
+
+    // miscellaneous elements
+    val aliasElements = c.alias.map(a => (rh: RenderingHandler) => {
+      rh(s"@ ${a.toPath}")
+    })
+
+    val roleElements = c.rl.toList.map(roleStr => (rh: RenderingHandler) => {
+      rh(s"role $roleStr")
+    })
+
+    // zipWithIndex before collecting (filtering) since we want to enforce that
+    // parsing notations are presented with one hash ('#'), and presentation notations with two hashes ('##')
+    val notationElements = List(c.notC.getParseDefault, c.notC.getPresentDefault).zipWithIndex.collect {
+      case (Some(not), i) => (not, i)
+    }.map { x => (rh: RenderingHandler) => (x: @unchecked) match { // match is exhausting, scalac doesn't get it, though
+          case (not, 0) => rh(s"# ${not.toText}")
+          case (not, 1) => rh(s"## ${not.toText}")
+        }
+    }
+
+    // TODO: (1) generalize this metadata output to theories, views (i.e. modules), and documents
+    //       (2) Do not print special metadata like source references
+    val metadataElements = c.metadata.getAll.map(datum => (rh: RenderingHandler) => {
+      rh("meta ")
+      doURI(OMID(datum.key), rh, needsHand = false)
+      rh(" ")
+      objectPresenter(datum.value, Some(c.path $ MetaDataComponent))(rh)
+    })
+
+    // aggregate all elements in visually pleasing order
+    val elements: List[RenderingHandler => Unit] =
+      typeElements ::: definiensElements ::: roleElements ::: aliasElements ::: notationElements ::: metadataElements
+
+    // present all elements
+
+    // Only present last component of the name to avoid clutter.
+    //
+    // Otherwise, in particular for view assignments (which are constants after all),
+    // we have the problem that these encode the domain of the assigned symbol as a ComplexStep
+    // in the name.
+    rh(c.name.last.toString)
+    val indentedRh = indented(rh)
+    elements.zipWithIndex.foreach { case (renderFunction, index) =>
+      if (index == 0) {
+        indentedRh("\n")
+      } else {
+        indentedRh("\n" + OBJECT_DELIMITER + " ")
+      }
+      renderFunction(indentedRh)
+    }
+    rh("\n")
+  }
+
+  private def doStructure(s: Structure, rh: RenderingHandler)(implicit nsm: PersistentNamespaceMap): Unit = s match {
+    // special case of structures: plain includes and realizations
+    case Include(IncludeData(home, from, args, df, total)) =>
+      if (total) rh("realize ") else rh("include ")
+      doURI(OMMOD(from), rh, needsHand = true)
+      // TODO args ignored
+      df.foreach(definiensTerm => {
+        rh(" " + OBJECT_DELIMITER + " ")
+        objectPresenter(definiensTerm, Some(s.path $ DefComponent))(rh)
+      })
+
+    // actual structure, not just trivial include
+    case _ =>
+      rh("structure " + s.name + " : ")
+      doURI(s.from, rh, needsHand = false)
+      doDefComponent(s, rh)
+
+      rh("= \n")
+
+      val indentedRh = indented(rh)
+      s.getDeclarations.foreach {
+        case c: Constant =>
+          // We want to avoid presenting types here, hence manually call doConstant and endDecl
+          // instead of present.
+          // doView does something similar.
+          doConstant(c, indentedRh, presentType = false)
+          endDecl(c, indentedRh)
+        case x => present(x, indentedRh)
+      }
+      rh("\n")
+  }
+
+  /** `= df` if df is present, returns true if there was one */
+  private def doDefComponent(m: ModuleOrLink, rh: RenderingHandler): Boolean = {
+    m.df match {
+      case Some(df) =>
+        rh(" = ")
+        apply(df, Some(m.path $ DefComponent))(rh)
+        true
+      case None =>
+        false
+    }
+  }
+}
+
+
+
+/** flattened */
+class FlatMMTSyntaxPresenter(objectPresenter: ObjectPresenter = new NotationBasedPresenter) extends MMTSyntaxPresenter(objectPresenter) {
+  override val presentGenerated = true
 }