package info.kwarc.mmt.api.archives.lmh

import info.kwarc.mmt.api
import info.kwarc.mmt.api.archives.Archive
import info.kwarc.mmt.api.frontend.{Controller, Logger, Report}
import info.kwarc.mmt.api.utils.{File, stringToList}

import scala.collection.mutable
import scala.util.matching.Regex

/** represents a hub of archives */
abstract class LMHHub extends Logger {
  def controller: Controller

  val logPrefix = "lmh"
  protected def report = controller.report

  /** find all locally installed entries */
  protected def entries_ : List[LMHHubEntry]
  /** find all repositories given a specification */
  def entries(spec: String*): List[LMHHubEntry] = if (spec.nonEmpty) entries_.filter(e => spec.exists(e.matches)) else entries_

  /** find a list of remotely available entries (if any) */
  protected def available_(): List[String]
  /** resolves a list of available entries and returns pairs (id, version) */
  def available(spec: String*): List[(String, Option[String])] = {
    // this function will perform the match case insensitive
    // however the spec returned will be case sensitive
    // because of their case sensitive path on the file system
    // furthermore, we can not rely on available_() returning all existing entries
    // as some archives may be private (or the API may be broken)
    // we will need this, so we should cache the available instances
    lazy val all = available_()
    spec.flatMap({ s =>
      // split off a version separated by an '@', if given, e.g:
      // 'repo@version' => ('repo', Some('version'))
      // 'repo' => ('repo', None)
      val idx = s.lastIndexOf("@")
      val (pattern, version) = if (idx > 0) {
        (s.substring(0, idx), Some(s.substring(idx + 1)))
      } else {
        (s, None)
      }
      // if we have a pattern that needs resolving, i.e. it is non-trivial
      // we should search for it
      if (LMHHub.isNonStatic(pattern)) {
        all.filter(i => LMHHub.matchesComponents(pattern.toLowerCase, i.toLowerCase)).map(r => (r, version))
        // if the pattern is static, it points to a single archive
      } else {
        all.find(_.toLowerCase == pattern.toLowerCase) match {
          // try to find the given archive in the known list of archives
          // so that we can get the case right
          case Some(p) => List((p, version))
          // if it is not known, we will take and try the pattern as is
          // (e.g allow private archives which aren't listed to be installed)
          case None => List((pattern, version))
        }
      }
    }).distinct.toList
  }

  /** gets a single locally installed archive */
  def getEntry(id : String) : Option[LMHHubEntry] = {
    controller.backend.getArchive(id) match {
      case Some(a) => getEntry(a)
      case None => {
        val path = localPath(id)
        if(path.exists) {
          getEntry(path)
        } else {
          None
        }
      }
    }
  }
  def getEntry(archive: Archive) : Option[LMHHubArchiveEntry]
  def getEntry(root: File) : Option[LMHHubEntry]

  /** creates a new archive */
  def createEntry(id: String): Option[LMHHubEntry]

  /**
    * Install a new archive from the remote
    * @param id ID of archive to install
    * @param version Optional version to be installed
    * @param recursive If set to false, do not install archive dependencies
    * @param visited Internal parameter used to keep track of archives already installed
    * @return the newly installed entry
    */
  def installEntry(id: String, version: Option[String], recursive: Boolean = false, visited: List[LMHHubEntry] = Nil) : Option[LMHHubEntry]

  /** get the default remote url for a repository with a given id */
  def remoteURL(id: String) : String
  /** get the default local path for a repository with the given id */
  def localPath(id: String) : File
}

/** represents a single git archive inside an [[LMHHub]] that is installed on disk */
trait LMHHubEntry extends Logger {
  /** the [[MathHub]] this [[LMHHubEntry]] belongs to */
  val hub : LMHHub
  protected def controller: Controller = hub.controller
  val logPrefix: String = "lmh"
  def report: Report = controller.report

  /** the name of the group of this entry */
<<<<<<< HEAD
  lazy val group: String = id.split("/").toList.headOption.getOrElse("")
  /** the name of this archive */
  lazy val name: String = id.split("/").toList.lastOption.getOrElse("")
=======
  lazy val group: String = id.split("/").toList match {
    case g :: _ => g
    case Nil => ""
  }
>>>>>>> 18942bbc

  // Things to be implemented

  /** loads the LMHHubEntry or throw an error if it is invalid */
  def load(): Unit
  /** the id of this archive entry */
  val id: String
  /** the local root of this archive entry */
  val root: File
  /** check if this archive matches a given spec */
  def matches(spec : String): Boolean = LMHHub.matchesComponents(spec, id)
  /** push the newest version of this archive to the remote */
  def push: Boolean
  /** pull the newest version of this archive from the remote */
  def pull: Boolean
  /** reset the remote url of this archive to a given one */
  def setRemote(remote : String) : Boolean
  /** fix the remote url of the archive */
  def fixRemote: Boolean = setRemote(hub.remoteURL(id))
  /** returns the version of an installed archive */
  def version: Option[String]
}

/** Represents a simple LMHHub Directory entry */
trait LMHHubDirectoryEntry extends LMHHubEntry {
  def load(): Unit = {}

  lazy val id: String = (root / "..").canonical.name + "/" + root.canonical.name
}

/** represents a single archive inside an [[LMHHub]] that is installed on disk */
trait LMHHubArchiveEntry extends LMHHubDirectoryEntry {
  /** returns the [[Archive]] instance belonging to this local ArchiveHub entry */
  def archive : Archive = {
    load()
    controller.backend.getArchive(root).get
  }
  /** loads this archive into the controller (if not done already) */
  override def load() {
    controller.backend.getArchive(root).getOrElse {
      controller.addArchive(root)
    }

    if(controller.backend.getArchive(root).isEmpty) {
      throw NotLoadableArchiveEntry(root)
    }
  }

  /** get the id of this archive */
  override lazy val id: String = archive.id
<<<<<<< HEAD

  /** the list of dependencies of this archive */
  def dependencies: List[String] = {
    // the corresponding meta-inf repository
    val metainf = group + "/meta-inf"

    // the declared dependencies
    val depS = archive.properties.getOrElse("dependencies", "")
    val deps = if (depS.contains(",")) stringToList(depS, ",").map(_.trim) else stringToList(depS)

    (metainf :: deps).distinct
  }
=======
>>>>>>> 18942bbc
}

/** Error that is thrown when an archive on disk is not an actual archive */
case class NotLoadableArchiveEntry(root: File) extends api.Error("not a loadable archive at: "+root.toString)

/** represents a group archive inside an [[LMHHub]] that is installed on disk */
trait LMHHubGroupEntry extends LMHHubDirectoryEntry {
  private var groupManifest: mutable.Map[String, String] = null

  override def load(): Unit = {
    val manifest = root / "GROUP_MANIFEST.mf"

    if(!manifest.exists){
      throw NotLoadableGroupEntry(root)
    }

    try {
      groupManifest = File.readProperties(manifest)
    } catch {
      case e: Exception => throw NotLoadableGroupEntry(root).setCausedBy(e)
    }
  }

<<<<<<< HEAD
  /** the group properties */
=======
>>>>>>> 18942bbc
  def properties : mutable.Map[String, String] = {
    load()
    groupManifest
  }

<<<<<<< HEAD

=======
>>>>>>> 18942bbc
  // TODO: Do we want to read the entry from the folder
  // override lazy val id: String = properties.getOrElse("id", (root / "..").name) + "/" + "meta-inf"
}

/** Error that is thrown when an archive on disk is not an actual archive */
case class NotLoadableGroupEntry(root: File) extends api.Error("not a loadable group at: "+root.toString)


object LMHHub {
  final private val groupDepth = 2
  /** checks if a pattern is non-static, i.e. if it needs evaluation */
  def isNonStatic(pattern: String, separator: String = "/"): Boolean = {
    pattern.contains("*") || pattern.split("/").length != groupDepth
  }
  /** checks if a pattern matches an instance */
  def matchesComponents(pattern: String, instance: String, separator: String = "/") : Boolean = {
    val patternParts = pattern.split(separator).toList
    val instanceParts = instance.split(separator).toList
    if(patternParts.length > instanceParts.length) {
      return false
    }
    (instanceParts.take(patternParts.length) zip patternParts) foreach {case (i,p) =>
      if (!matches(p, i)) {
        return false
      }
    }
    true
  }

  /** check if a single component of a pattern matches a single component of an instance */
  private def matches(pattern: String, instance: String): Boolean = {
    if(pattern == "") return true // an empty pattern always matches
    val regex = pattern.split("\\*").map(Regex.quote).mkString("(.*)") + (if(pattern.endsWith("*")) {"(.*)"} else "")
    regex.r.pattern.matcher(instance).matches()
  }
}<|MERGE_RESOLUTION|>--- conflicted
+++ resolved
@@ -104,16 +104,9 @@
   def report: Report = controller.report
 
   /** the name of the group of this entry */
-<<<<<<< HEAD
   lazy val group: String = id.split("/").toList.headOption.getOrElse("")
   /** the name of this archive */
   lazy val name: String = id.split("/").toList.lastOption.getOrElse("")
-=======
-  lazy val group: String = id.split("/").toList match {
-    case g :: _ => g
-    case Nil => ""
-  }
->>>>>>> 18942bbc
 
   // Things to be implemented
 
@@ -164,7 +157,6 @@
 
   /** get the id of this archive */
   override lazy val id: String = archive.id
-<<<<<<< HEAD
 
   /** the list of dependencies of this archive */
   def dependencies: List[String] = {
@@ -177,8 +169,6 @@
 
     (metainf :: deps).distinct
   }
-=======
->>>>>>> 18942bbc
 }
 
 /** Error that is thrown when an archive on disk is not an actual archive */
@@ -202,19 +192,12 @@
     }
   }
 
-<<<<<<< HEAD
   /** the group properties */
-=======
->>>>>>> 18942bbc
   def properties : mutable.Map[String, String] = {
     load()
     groupManifest
   }
 
-<<<<<<< HEAD
-
-=======
->>>>>>> 18942bbc
   // TODO: Do we want to read the entry from the folder
   // override lazy val id: String = properties.getOrElse("id", (root / "..").name) + "/" + "meta-inf"
 }
