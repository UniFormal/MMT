package info.kwarc.mmt.api.archives

import info.kwarc.mmt.api._
import frontend._

/** an object to extract dependencies from a controller */
object Relational {
  /** get all archives */
  def getArchives(controller: Controller): List[Archive] =
    controller.backend.getStores.collect { case a: Archive => a }

<<<<<<< HEAD
  /* Generates a dot-file for easier viewing of the dependency graph */
  def generateDot[A](name : String, f : (A => String), l : List[Set[A]], m : Map[A,Set[A]]) : Unit = {
    val w = new StringBuilder
    def writeln(s: String): Unit = w.append(s + "\n")
    writeln("digraph " + name + " {")

    var nodes : Set[String] = Set.empty
    def newnode(arg : A, important : Boolean = false) : Unit = {
      if (!nodes.contains(f(arg))) {
        val extra = if (important) "[shape=box style=filled fillcolor=red]" else "[shape=oval style=filled fillcolor=white]"
        writeln("    " + f(arg) + extra + ";")
        nodes += f(arg)
      }
    }

    def isImportant(d : A) : Boolean = d match {
        case FileBuildDependency(kk,_,_) => kk == "alltex"
        case _ => false
    }

    for (s <- l) {
      for (e <- s) {
        newnode(e,important = isImportant(e))
        for (tar <- m(e)) {
          newnode(tar, important = isImportant(tar))
          writeln("    " + f(e) + " -> " + f(tar) + ";")
        }
      }
    }

    writeln("}")
    reflect.io.File(name + ".dot").writeAll(w.result())
  }

  def dependencyNodeName[A](d : A) : String = d match {
    case FileBuildDependency(k,a,i) => "\"" +  i + "\n" + a.hashCode() + "\n(" + k + ")\""
    case PhysicalDependency(f) => "\"" + f.toString + "\""
    case l => println("Error: Dependency not dotted: " + l); "other"
  }

=======
>>>>>>> 411000f6
  def topsort[A](controller: Controller, m: Map[A, Set[A]]): List[Set[A]] = {
    if (m.isEmpty) Nil
    else {
      val (noDeps, rest) = m.partition(_._2.isEmpty)
      if (noDeps.isEmpty) {
        controller.report(new Error(shortMsg = "cyclic dependencies: " + m) {})
        List(Set.empty, m.keySet)
      }
      else {
        val fst : Set[A] = noDeps.keySet
        fst :: topsort(controller, rest.map(p => (p._1, p._2.diff(fst))))
      }
    }
  }

  def flatTopsort[A](controller: Controller, m: Map[A, Set[A]]): List[A] = {
    topsort(controller, m).flatMap(_.toList.sortBy(_.toString))
  }

  def newFlatTopsort[A](controller: Controller, m: Map[A, Set[A]]): List[A] = {
    def depclosuresize(start : A) : Int = {
      if (m.keySet.contains(start)) {
        var sz = 1
        for (k <- m(start)) {
          sz += depclosuresize(k)
        }
        sz
      } else { 0 }
    }

    val sorted = topsort(controller, m)
    generateDot("topsorted",dependencyNodeName[A],sorted,m)
    sorted.flatMap(_.toList.sortBy(d => depclosuresize(d)))
  }
}<|MERGE_RESOLUTION|>--- conflicted
+++ resolved
@@ -9,7 +9,6 @@
   def getArchives(controller: Controller): List[Archive] =
     controller.backend.getStores.collect { case a: Archive => a }
 
-<<<<<<< HEAD
   /* Generates a dot-file for easier viewing of the dependency graph */
   def generateDot[A](name : String, f : (A => String), l : List[Set[A]], m : Map[A,Set[A]]) : Unit = {
     val w = new StringBuilder
@@ -50,8 +49,6 @@
     case l => println("Error: Dependency not dotted: " + l); "other"
   }
 
-=======
->>>>>>> 411000f6
   def topsort[A](controller: Controller, m: Map[A, Set[A]]): List[Set[A]] = {
     if (m.isEmpty) Nil
     else {
