package info.kwarc.mmt.api.uom

import info.kwarc.mmt.api._
import checking._
import info.kwarc.mmt.api.modules.DeclaredTheory
import info.kwarc.mmt.api.symbols.{Constant, PlainInclude}
import objects._
import objects.Conversions._

import scala.util.Try

case class UOMState(t : Term, context: Context, rules: RuleSet, expandDefinitions: Boolean, path : List[Int]) {
  def enter(i : Int) : UOMState = copy(path = i :: path)
  def exit(i : Int) : UOMState = copy(path = path.tail)
  override def toString = t.toString + "@" + path.mkString("_")
  /** precomputes the available rules */
  val depthRules = rules.get(classOf[DepthRule])
  /** precomputes the available rules */
  val breadthRules = rules.getOrdered(classOf[BreadthRule])
  /** precomputes the available rules */
  val compRules = rules.getOrdered(classOf[ComputationRule])
  /** precomputes the available rules */
  val abbrevRules = rules.get(classOf[AbbrevRule])
  /** precomputes the available rules */
  val matchRules = rules.get(classOf[InverseOperator])
}

//TODO Simplifier should not be pragmatics-aware, instead each rule should have 'under' field

import RuleBasedSimplifier._

/** A RuleBasedSimplifier applies DepthRule's and BreadthRule's exhaustively to simplify a Term */
class RuleBasedSimplifier extends ObjectSimplifier {self =>
  override val logPrefix = "object-simplifier"

  private lazy val StrictOMA = controller.pragmatic.StrictOMA

   /** the main simplification method
    * @param t the term to simplify
    * @param context its context, if non-empty
    * @return the simplified Term (if a sensible collection of rules is used that make this method terminate)
    *
    * The input term must be fully strictified, and so will be the output term.
    * Applicability of rules is determined based on the pragmatic form (using StrictOMA).
    * Rules are passed strict terms and are expected to return strict terms.
    *
    * The code uses [[Simple]] and [[SimplificationResult]] to remember whether a term has been simplified.
    * Therefore, structure sharing or multiple calls to this method do not cause multiple traversals.
    */
   def apply(obj: Obj, context: Context, rules: RuleSet, expDef: Boolean): obj.ThisType = {
      log("called on " + controller.presenter.asString(obj) + " in context " + controller.presenter.asString(context))
      val result = obj match {
         case t: Term =>
            val initState = new UOMState(t, context, rules, expDef, Nil)
            val tS: Term =
              try {
                traverse(t,initState, context)
              } catch {
                case le: LookupError => println("Lookup Error while simplifying " + controller.presenter.asString(obj)+": ")
                log(le.getMessage)
                throw le
                case e: Exception =>
                  // this should never happen; but if there is a bug, it's easier to locate this way 
                  throw GeneralError("error while simplifying " + controller.presenter.asString(obj)).setCausedBy(e)
              }
            tS
         case c: Context =>
            c.mapTerms {case (sofar, t) => apply(t, context ++ sofar, rules, expDef)}
         case s: Substitution =>
            s.map {case Sub(x,t) => Sub(x, apply(t, context, rules, expDef))}
      }
      // this is statically well-typed, but we need a cast because Scala does not see it
      result.asInstanceOf[obj.ThisType]
  }

   /** the code for traversing a term and recursively simplifying */
   private val traverse = new Traverser[UOMState] {
      // by marking with and testing for Simplified(_), we avoid traversing a term twice
      // Note that certain operations remove the simplified marker: changing the toplevel, substitution application
      def traverse(t: Term)(implicit con : Context, init: UOMState) : Term = {
       log("traversing into " + controller.presenter.asString(t))
       t match {
         /* TODO this optimization saves 10-20% on examples (One would expect it to save more time.) by avoiding retraversal of simplified terms.
            However, there is a subtle problem: When looking up a type and simplifying it, the marker may be reintroduced on the previously checked term.
            Then later lookups will consider it simple even if they occur in a context with more simplification rules.
            The RuleBasedChecker already removes these markers after each CheckingUnit, but that is not enough.
         // this term is already the result of simplification, so return as is
         case Simple(t) =>
            log("term is already simple")
            t*/
         //TODO strangely, taking the optimization out introduces a checking error in mizar.mmt
         // this term was simplified before resulting in tS
         case SimplificationResult(tS) =>try{
           log("structure-shared term was already simplified")
<<<<<<< HEAD
           tS} catch {case e : Error => println("Error in traverse for case of SimplificationResult "+controller.presenter.asString(t)+": "++e.getMessage); throw e}
=======
           tS
         case OMAorAny(Free(cont,bd), args) if cont.length == args.length =>
           // MMT-level untyped beta-reduction using 'free' as 'lambda'
           // should only be needed if we expand the definition of an unknown variable
           val sub = (cont / args).get // defined due to guard
           val tC = bd ^? sub
           traverse(tC)
>>>>>>> 70c9dae4
         // apply morphisms TODO should become computation rule once module expressions are handled properly
         case OMM(tt, mor) => try {
            val tM = controller.globalLookup.ApplyMorphs(tt, mor)
            traverse(tM)} catch {case e : Error => println("Error in traverse for case of OMM "+controller.presenter.asString(t)+": "++e.getMessage); throw e}
         // the main case
         case ComplexTerm(_,_,_,_) =>try{
            logGroup {
               //log("state is" + init.t + " at " + init.path.toString)
               val (tS, globalChange) = logGroup {
                  applyAux(t)
               }
               //log("simplified to " + controller.presenter.asString(tS))
               val tSM = Simple(tS.from(t))
               SimplificationResult.put(t, tSM) // store result to recall later in case of structure sharing
               if (globalChange)
                  Changed(tSM)
               else
                  tSM
            }} catch {case e : Error => 
              log("Error in traverse for case of ComplexTerm: "+e.getMessage)
              throw e}
         // expand abbreviations but not definitions
         case OMS(p) =>
            applyAbbrevRules(p) match {
              case GlobalChange(tS) => tS.from(t)
              case NoChange =>
                // TODO does not work yet; how does definition expansion interact with other steps?
                if (init.expandDefinitions) {
                  controller.globalLookup.getO(p) flatMap {
                    case c: Constant =>
                      normalizeConstant(c)
                      c.dfC.normalized
                    case _ => None
                  } match {
                    // TODO d must be traversed in a smaller context: d may refer to parameters of c.home that may be shadowed in the current context  
                    case Some(d) => traverse(d) // need to traverse normalized term because the present context might have more rules than the one of c
                    case None => Simple(t)
                  }
                } else {
                  Simple(t)
                }
              // LocalChange impossible
            }
         // expand definitions of variables (Simple(_) prevents this case if the definiens is added later, e.g., when solving an unknown)
         case OMV(n) => try {
           con(n).df match {
           case Some(d) =>
             log("expanding and simplifying definition of variable " + n)
             traverse(d)(con.before(n), init)
           case None =>
             t
         }}
           catch {
             case exc : LookupError => 
               println("LookupError while traversing into OMV("+n+"): ")
               log(exc.getMessage)
               println(""); throw exc
           }
         // literals read from XML may not be recognized yet
         case u: UnknownOMLIT =>try{
           u.recognize(init.rules).getOrElse(u)} catch {case e : Error => println("Error in traverse for case of UnknownOMLIT "+controller.presenter.asString(t)+": "++e.getMessage); throw e}
         case _ =>try{
            val tS = Simple(Traverser(this, t))
            SimplificationResult.put(t, tS)
            tS} catch {case e : Error => println("Error in traverse for case _ "+controller.presenter.asString(t)+": "++e.getMessage); throw e}
       }
      }

     /** an auxiliary method of apply that applies simplification rules
       * This method exhaustively applies rules as follows:
       *  (1) --depth rules--> (2) --simplify arguments--> (3) --breadth rules--> (return)
       * If any of the operations causes changes, the automaton goes back to state (1),
       * but some optimizations are used to avoid traversing a previously-simplified term again.
       * @param t the term to simplify (rules apply only to terms OMA(OMS(_),_))
       * @param globalChange true if there has been a GlobalChange so far
       * @return the simplified term and a Boolean indicating whether a GlobalChange occurred
       */
      private def applyAux(t: Term, globalChange: Boolean = false)(implicit con : Context, init: UOMState) : (Term, Boolean) = t match {
         case StrictOMA(strictApps, outer, args) =>
            // state (1)
            log("applying depth rules to   " + controller.presenter.asString(t))
            applyDepthRules(outer, Nil, args) match {
               case GlobalChange(tS) =>
                  // go back to state (1), remember that a global change was produced
                  applyAux(tS, true)
               case NoChange =>
                  // applyDepthRules returns a LocalChange even if no depth rule was applicable
                  throw ImplementationError("impossible case")
               case LocalChange(argsS) =>
                  // state (2)
                  log("simplifying function and arguments")
                  val funArgsSS : List[Term] = logGroup {
                    (OMS(outer) :: argsS).zipWithIndex map {
                      case (a,i) => traverse(a)(con, init.enter(i))
                    }
                  }
                  val outerS = funArgsSS.head
                  val argsSS = funArgsSS.tail
                  val tS = StrictOMA(strictApps, outerS, argsSS)
                  // if function or any argument changed globally, go back to state (1)
                  if (funArgsSS exists {
                      case Changed(tm) => Changed.erase(tm.asInstanceOf[Term]); true
                      case _ => false
                   })
                      applyAux(tS, globalChange)
                  else {
                     //state (3)
                     log("applying breadth and computation rules")
                     applyBreadthRules(outer, argsSS) orelse applyCompRules(tS) match {
                        case GlobalChange(tSS) =>
                           // go back to state (1), remember that a global change was produced
                           applyAux(tSS, true)
                        case LocalChange(argsSSS) =>
                           // go back to state (1)
                           applyAux(StrictOMA(strictApps, outerS, argsSSS), globalChange)
                        case NoChange =>
                           // state (4)
                           (tS, globalChange)
                     }
                  }
            }
         // traverse and apply computation rules for any other complex term
         case _: OMBINDC | _: OMA =>
           log("applyAux with " + controller.presenter.asString(t))
           val tS = Traverser.apply(this, t)
           applyCompRules(tS) match {
             case GlobalChange(tSS) =>
               applyAux(tSS, true)
             case _ =>
               // LocalChange is impossible
              (tS, globalChange)
            }
         // no rules applicable
         case _ => (t, globalChange)
      }
   }

  /** fully normalizes the definiens of a constant */
  private def normalizeConstant(c: Constant) {
    c.dfC.normalize {u =>
      val cont = controller.getContext(c)
      val rs = RuleSet.collectRules(controller, cont)
      self.apply(u, cont, rs, true)
    }
  }
   
  /** object for matching the inner term in a depth rule */
  private class InnerTermMatcher(controller: frontend.Controller, matchRules: List[InverseOperator]) {
     /**
      * unifies matching OMA, strict OMS, OMS, literals that can be the result of applying a realized operator
      * @return list of matches: tuples of operator, arguments, flag signaling whether the inner term is an OMS
      */
     def matches(t: Term): List[(GlobalName, List[Term], Boolean)] = t match {
        case StrictOMA(strApps, p, args) => List((p, args, false))
        case OMS(p) => List((p, Nil, true))
        case l: OMLIT =>
           matchRules.flatMap {m =>
              m.unapply(l) match {
                 case None => Nil
                 case Some(args) => List((m.head, args, args.isEmpty))
              }
           }
           Nil //TODO use match rules
        case _ => Nil
     }
  }

   /** applies all DepthRule's that are applicable at toplevel of an OMA
    * for each arguments, all rules are tried
    * if a rule leads to a GlobalChange, we stop; otherwise, we go to the next argument
    * @param outer the toplevel symbol
    * @param before the arguments that have been checked already
    * @param after the arguments that still need to be checked
    * @return GlobalChange if a rule led to it; LocalChange otherwise (even if no rule was applicable)
    */
   private def applyDepthRules(outer: GlobalName, before: List[Term], after: List[Term])(implicit state: UOMState): Change = {
      val itm = new InnerTermMatcher(controller, state.matchRules.toList)
      after match {
         case Nil => LocalChange(before) //we don't know if 'before' has a change; but if not, returning NoChange would not actually help in applyAux anyway
         case arg::afterRest =>
            itm.matches(arg) foreach {
               case (inner, inside, isOMS) =>
                  state.depthRules.filter(r => r.outer == outer && r.inner == inner) foreach {rule =>
                     val ch = rule.apply(before, inside, afterRest)
                     ch match {
                        case NoChange =>
                        case LocalChange(args) =>
                           return applyDepthRules(outer, before, args ::: afterRest)
                        //return immediately upon GlobalChange
                        case GlobalChange(tS) =>
                           log("simplified to " + controller.presenter.asString(tS))
                           return GlobalChange(tS)
                     }
                  }
            }
            applyDepthRules(outer, before ::: List(arg), afterRest)
      }
   }

  /** applies all BreadthRule's that are applicable at toplevel of an OMA
    * @param outer the toplevel symbol
    * @param args the arguments
    * */
   private def applyBreadthRules(op: GlobalName, inside: List[Term])(implicit state: UOMState): Change = {
      var insideS = inside
      var changed = false
      state.breadthRules.filter(_.head == op) foreach {rule =>
         val ch = rule.apply.apply(insideS)
         log("rule " + rule + ": " + ch)
         ch match {
            case NoChange =>
            case LocalChange(args) =>
               insideS = args
               changed = true
            case GlobalChange(t) =>
              log("simplified to " + controller.presenter.asString(t))
              return GlobalChange(t)
         }
      }
      //we have to check for insideS == inside here in case a BreadthRule falsely thinks it changed the term (such as commutativity when the arguments are already in normal order)
      if (! changed || insideS == inside) NoChange else LocalChange(insideS)
   }

   private def applyAbbrevRules(p: GlobalName)(implicit state: UOMState): Change = {
      state.abbrevRules.filter(_.head == p) foreach {rule =>
         return GlobalChange(rule.term)
      }
      NoChange
   }

  /** callback for calling checking rules, used in applyCompRules */
  private def callback(state: UOMState) = new CheckingCallback {
    private val expDef = state.expandDefinitions
    def check(j: Judgement)(implicit history: History) = j match {
      case j: Equality =>
        apply(j.tm1, j.context, state.rules, expDef) == apply(j.tm2, j.context, state.rules, expDef)
      case j: EqualityContext =>
        apply(j.context1, j.context, state.rules, expDef) == apply(j.context2, j.context, state.rules, expDef)
      case _ => false
    }

    def lookup = controller.globalLookup
    def simplify(t: Obj)(implicit stack: Stack, history: History) =
      apply(t, stack.context, state.rules, expDef)
    def outerContext = Context.empty
    def getTheory(tm : Term)(implicit stack : Stack, history : History) : Option[AnonymousTheory] = simplify(tm) match {
       case AnonymousTheory(mt, ds) =>
         Some(new AnonymousTheory(mt, Nil))
       // add include of codomain of mor
       case OMMOD(mp) =>
         val th = Try(controller.globalLookup.getTheory(mp)).toOption match {
           case Some(th2: DeclaredTheory) => th2
           case _ => return None
         }
         val ds = th.getDeclarationsElaborated.map({
           case c: Constant =>
             OML(c.name, c.tp, c.df, c.not)
           case PlainInclude(from, to) =>
             IncludeOML(from, Nil)
           case _ => ???
         })
         Some(new AnonymousTheory(th.meta, ds))
       case _ =>
         return None
    }

    override def safeSimplifyUntil[A](tm: Term)(simple: Term => Option[A])(implicit stack: Stack, history: History): (Term, Option[A]) = {
      val s = simplify(tm)
      (s,simple(s))
    }
  }

   /** applies all computation rules */
   private def applyCompRules(tm: Term)(implicit context: Context, state: UOMState): Change = {
      val cb = callback(state)
      state.compRules.foreach {rule =>
         if (rule.applicable(tm)) {
           rule(cb)(tm, true)(Stack(context), NoHistory).get.foreach {tmS =>
             return GlobalChange(tmS)
           }
         }
      }
      NoChange
   }
}

object RuleBasedSimplifier {
  /**
   * used to store the result of simplifying a Term in the original term so that it can be reused
   */
  object SimplificationResult extends TermProperty[Term](utils.mmt.baseURI / "clientProperties" / "uom" / "result") {
     def unapply(t: Term) = get(t)
  }

  /**
   * used to remember that a Term is the result of simplification to avoid recursing into it again
   */
  object Simple extends BooleanTermProperty(utils.mmt.baseURI / "clientProperties" / "uom" / "simplified")

  /**
   * used to remember whether a Term underwent a GlobalChange during simplification
   * this information is passed upwards during recursive simplification
   */
  object Changed extends BooleanTermProperty(utils.mmt.baseURI / "clientProperties" / "uom" / "changed")
}<|MERGE_RESOLUTION|>--- conflicted
+++ resolved
@@ -92,17 +92,13 @@
          // this term was simplified before resulting in tS
          case SimplificationResult(tS) =>try{
            log("structure-shared term was already simplified")
-<<<<<<< HEAD
            tS} catch {case e : Error => println("Error in traverse for case of SimplificationResult "+controller.presenter.asString(t)+": "++e.getMessage); throw e}
-=======
-           tS
          case OMAorAny(Free(cont,bd), args) if cont.length == args.length =>
            // MMT-level untyped beta-reduction using 'free' as 'lambda'
            // should only be needed if we expand the definition of an unknown variable
            val sub = (cont / args).get // defined due to guard
            val tC = bd ^? sub
            traverse(tC)
->>>>>>> 70c9dae4
          // apply morphisms TODO should become computation rule once module expressions are handled properly
          case OMM(tt, mor) => try {
             val tM = controller.globalLookup.ApplyMorphs(tt, mor)
