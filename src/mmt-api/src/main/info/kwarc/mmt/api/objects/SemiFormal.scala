package info.kwarc.mmt.api.objects
import info.kwarc.mmt.api._
import presentation._

trait SemiFormalObject extends Content {
   def freeVars : List[LocalName]
<<<<<<< HEAD
   def boundVars : List[LocalName]
=======
   def paths : List[Path]
>>>>>>> e182ec20
   def governingPath = None
   @deprecated("use ContentMathMLPresenter instead")
   def toCMLQVars(implicit qvars: Context) : scala.xml.Node =  ContentMathMLPresenter.applyContext(this)(MathMLContext.forContent(qvars, None))
}

case class Text(format: String, obj: String) extends SemiFormalObject {
   def toNode = <om:text format={format}>{scala.xml.PCData(obj)}</om:text>
   override def toString = "\"" + obj + "\""
<<<<<<< HEAD
   def freeVars : List[LocalName] = Nil
   def boundVars : List[LocalName] = Nil
=======
   def freeVars = Nil
   def paths = Nil
>>>>>>> e182ec20
}
case class XMLNode(obj: scala.xml.Node) extends SemiFormalObject {
   def toNode = <om:node>{obj}</om:node>
   override def toString = obj.toString
<<<<<<< HEAD
   def freeVars : List[LocalName] = Nil
   def boundVars : List[LocalName] = Nil
=======
   def freeVars = Nil
   def paths = Nil
>>>>>>> e182ec20
}
case class Formal(obj: Term) extends SemiFormalObject {
   def toNode = obj.toNode
   override def toString = obj.toString
<<<<<<< HEAD
   def freeVars : List[LocalName] = obj.freeVars_
   def boundVars : List[LocalName] = obj.boundVars_
=======
   def freeVars = obj.freeVars_
   def paths = obj.paths_
>>>>>>> e182ec20
}

trait SemiFormalObjectList {
   val tokens: List[SemiFormalObject]
   override def toString = tokens.map(_.toString).mkString("", " ", "")
   def toNode = <om:OMSF>{tokens.map(_.toNode)}</om:OMSF>
}<|MERGE_RESOLUTION|>--- conflicted
+++ resolved
@@ -4,11 +4,8 @@
 
 trait SemiFormalObject extends Content {
    def freeVars : List[LocalName]
-<<<<<<< HEAD
    def boundVars : List[LocalName]
-=======
    def paths : List[Path]
->>>>>>> e182ec20
    def governingPath = None
    @deprecated("use ContentMathMLPresenter instead")
    def toCMLQVars(implicit qvars: Context) : scala.xml.Node =  ContentMathMLPresenter.applyContext(this)(MathMLContext.forContent(qvars, None))
@@ -17,35 +14,23 @@
 case class Text(format: String, obj: String) extends SemiFormalObject {
    def toNode = <om:text format={format}>{scala.xml.PCData(obj)}</om:text>
    override def toString = "\"" + obj + "\""
-<<<<<<< HEAD
    def freeVars : List[LocalName] = Nil
    def boundVars : List[LocalName] = Nil
-=======
-   def freeVars = Nil
    def paths = Nil
->>>>>>> e182ec20
 }
 case class XMLNode(obj: scala.xml.Node) extends SemiFormalObject {
    def toNode = <om:node>{obj}</om:node>
    override def toString = obj.toString
-<<<<<<< HEAD
    def freeVars : List[LocalName] = Nil
    def boundVars : List[LocalName] = Nil
-=======
-   def freeVars = Nil
    def paths = Nil
->>>>>>> e182ec20
 }
 case class Formal(obj: Term) extends SemiFormalObject {
    def toNode = obj.toNode
    override def toString = obj.toString
-<<<<<<< HEAD
    def freeVars : List[LocalName] = obj.freeVars_
    def boundVars : List[LocalName] = obj.boundVars_
-=======
-   def freeVars = obj.freeVars_
    def paths = obj.paths_
->>>>>>> e182ec20
 }
 
 trait SemiFormalObjectList {
