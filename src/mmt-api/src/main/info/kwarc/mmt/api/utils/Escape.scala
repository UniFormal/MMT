package info.kwarc.mmt.api.utils

object Escape {
   /**
    * encode all occurrences of certain characters in a string
    */
   def apply(s: String, escapes: (Char,String)*) : String = {
      var in = s
      var out = ""
      // invariant: s = out + in
      while (in != "") {
         val c = in(0)
         val e = escapes.find(_._1 == c).map(_._2).getOrElse(c.toString)
         in = in.substring(1)
         out = out + e
      }
      out
   }
}

/** escapes all non-legal characters according to some rules */
abstract class Escaping {
  /** the escape character */
  val escapeChar: Char
  /** characters that are not escaped
   *  default: ASCII 32-126 without the plain/custom escapes; override as needed
   */
  def legal(c: Char) = {
    c.toInt >= 32 && c.toInt <= 126 && !escapedChars.contains(c)
  }
  /** characters that are escaped by escape-char + themselves
   *  default: only escapeChar; override as needed
   */
  def usePlainEscape: List[Char] = List(escapeChar)
  private lazy val usePlainEscapeVal = usePlainEscape
  /** characters that are escaped by a custom string
   *  default: n/t/s for newline/tab/space; override as needed
   */
  def useCustomEscape: List[(Char,String)] = List('\n' -> "n", '\t' -> "t")
  private lazy val useCustomEscapeVal = useCustomEscape

  /** the escape used for characters outside the legal range that are not otherwise escaped */
  def defaultEscape(c: Char) = c.toInt.formatted("%4h").replace(" ", "0")
  /** pulls an escaped character from the beginning of a string and returns that char and the number of characters consumed */
  def defaultUnescape(s: String) : Option[(Char,Int)] = {
    try {
      val hex = s.substring(0,4)
      val char = Integer.parseInt(hex,16).toChar
      Some((char,5))
    } catch {
      case _: Exception => None
    }
  }

  /** characters that are escaped because of an escape rule */
  protected lazy val escapedChars = usePlainEscapeVal ::: useCustomEscapeVal.map(_._1)

  /** check invariant that guarantees invertibility of escaping (not guaranteed if the default functions are overridden) */
  def check {
    useCustomEscapeVal foreach {case (c,s) =>
      if (s == "")
        throw Error("empty custom escape")
      if (usePlainEscapeVal contains s(0))
        throw Error("clash between encoding of " + c + " and " + s(0))
      if (s.length >= 4 && s.substring(0,4).toLowerCase.forall(c => c.isDigit || "abcdef".contains(c)))
        throw Error("clash between encoding of " + c + " and arbitrary characters")
      useCustomEscapeVal.find(a => a._1 != c && a._2.startsWith(s)) foreach {a =>
        throw Error(s"clash between encoding of '$c' and '${a._1}'")
      }
    }
  }

  def apply(c: Char): String = {
     if (legal(c)) c.toString
     else {
       val e = if (usePlainEscapeVal contains c)
         c.toString
       else
         useCustomEscapeVal.find(_._1 == c).map(_._2).getOrElse {defaultEscape(c)}
       escapeChar + e
     }
  }
  def apply(s: String): String = s flatMap {c => apply(c)}

  case class Error(msg: String) extends Exception(msg)

  def unapply(s: String): String = {
      var escaped = s
      var unescaped = ""
      while (escaped.nonEmpty) {
        val first = escaped(0)
        val rest = escaped.substring(1)
        // the next character to produce, and the number of characters that were consumed
        val (next, length): (Char,Int) = if (first != escapeChar) {
          (first,1)
        } else {
            useCustomEscapeVal.find(cs => rest.startsWith(cs._2)) match {
              case Some((c,s)) => (c,1+s.length)
              case None =>
                 val second = rest(0)
                if (usePlainEscapeVal contains second)
                  (second,2)
                else {
                  defaultUnescape(rest).getOrElse {
                    throw Error("illegal escape: " + rest)
                  }
                }
            }
        }
        unescaped += next
        escaped = escaped.substring(length)
      }
      unescaped
  }
}

object StandardStringEscaping extends Escaping {
  val escapeChar = '\\'
  override def usePlainEscape = super.usePlainEscape ::: List('"')
}

/** escapes a string into one that is a legal file name on Windows and Unix */
object FileNameEscaping extends Escaping {
  val escapeChar = '$'

  override def usePlainEscape = Range(0,26).toList.map(i => (65+i).toChar)
  override def useCustomEscape = super.useCustomEscape ::: List(
      ' '  -> "sp", '/' -> "sl", '?' -> "qm", '<' -> "le", '>' -> "gr", '\\' -> "bs",
      ':' -> "co", '*' -> "st", '|' -> "pi", '"' -> "qu", '^' -> "ca",
      '\'' -> "pr" // not sure why this is escaped; it's legal in file names but MMT archives used to escape it anyway
  )
}

/** escapes a string using the &-escapes of XML for <>&" */
object XMLEscaping extends Escaping {
  val escapeChar = '&'
  override def usePlainEscape = Nil
  override val useCustomEscape = List(
    '>' -> "gt", '<' -> "lt", '"' -> "quot", '&' -> "amp"//, '\'' -> "#39;"
  )
<<<<<<< HEAD

  override def apply(c: Char): String = {
    if (legal(c)) c.toString
    else {
        val e = useCustomEscape.find(_._1 == c).map(_._2).getOrElse {
          "#" + c.toInt.toString
        }
      escapeChar + e + ";"
    }
  }
  override def unapply(s: String): String = {
    var escaped = s
    var unescaped = ""
    while (escaped.nonEmpty) {
      val first = escaped(0)
      val rest = escaped.substring(1)
      // the next character to produce, and the number of characters that were consumed
      val (next, length): (Char,Int) = if (first != escapeChar) {
        (first,1)
      } else {
        useCustomEscape.find(cs => rest.startsWith(cs._2 + ";")) match {
          case Some((c,s)) => (c,2+s.length)
          case None =>
              val ind = if (rest.head == '#') 1 else 0
              val endind = rest.indexOf(';')
              try {
                val int = rest.substring(ind,endind)
                val char = Integer.parseInt(int).toChar
                (char, endind)
              } catch {case _: Exception =>
                throw Error("illegal escape: " + escaped)
              }
        }
      }
      unescaped += next
      escaped = escaped.substring(length)
    }
    unescaped
  }
=======
  override def defaultEscape(c: Char) = c.toString
>>>>>>> 6a3f9fd0
}

/** escapes a string using the %-escapes for URLs */
object URLEscaping extends Escaping {
  val escapeChar = '%'
  override def usePlainEscape = Nil
  override def useCustomEscape = List(
    ' ' -> "20"
  )
}<|MERGE_RESOLUTION|>--- conflicted
+++ resolved
@@ -138,7 +138,6 @@
   override val useCustomEscape = List(
     '>' -> "gt", '<' -> "lt", '"' -> "quot", '&' -> "amp"//, '\'' -> "#39;"
   )
-<<<<<<< HEAD
 
   override def apply(c: Char): String = {
     if (legal(c)) c.toString
@@ -178,9 +177,7 @@
     }
     unescaped
   }
-=======
   override def defaultEscape(c: Char) = c.toString
->>>>>>> 6a3f9fd0
 }
 
 /** escapes a string using the %-escapes for URLs */
