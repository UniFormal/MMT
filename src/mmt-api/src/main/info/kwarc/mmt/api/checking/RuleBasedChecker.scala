--- conflicted
+++ resolved
@@ -93,17 +93,10 @@
          val cuS = cu.present(solver.presentObj)
          logGroup {
             solver.logState(logPrefix)
-<<<<<<< HEAD
-            val (errors,warnings) = solver.getErrors.partition(e => e.level >= Level.Error)
-            (errors:::warnings) foreach {case SolverError(l,h,m) =>
-               val e = new InvalidUnit(cu, h.narrowDownError, cuS + ": " + m.map(_.apply(o => controller.presenter.asString(o))).getOrElse("")) {
-                 override val level = l
-=======
             val errors = solver.getErrors
             errors foreach {case SolverError(exc,h,_) =>
                val e = new InvalidUnit(cu, h.narrowDownError, cuS) {
                  override val excuse = exc
->>>>>>> 6c7dfabf
                }
                env.errorCont(e)
             }
