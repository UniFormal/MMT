--- conflicted
+++ resolved
@@ -370,15 +370,11 @@
 jperp|⟂
 jparallel|∥
 jnparallel|∦
-<<<<<<< HEAD
-// some of these have lenght 2 in Java and won't work everywhere
+jURI|☞
+// some of these have length 2 in Java and won't work everywhere
 jU|𝒰
 jcalA|𝒜
 jcalB|ℬ
-=======
-jURI|☞
-// these have length 2 in Java and won't work everywhere
->>>>>>> 4c4cacc7
 jcalC|𝒞
 jcalD|𝒟
 jcalE|ℰ
