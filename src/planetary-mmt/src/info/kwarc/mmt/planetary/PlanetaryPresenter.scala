package info.kwarc.mmt.planetary

import info.kwarc.mmt.api._
import modules._
import symbols._
import documents._
import presentation._
import frontend._
import objects._
import utils._
import informal._
import archives._
import notations._
import utils.xml._
import info.kwarc.mmt.api.opaque.OpaqueElement
import info.kwarc.mmt.stex.InformalMathMLPresenter

class NotationPresenter(contr : Controller, var notations : List[(GlobalName,TextNotation)] = Nil)
  extends presentation.PresentationMathMLPresenter {
  controller = contr
  report = controller.report
  override def getNotations(path: GlobalName): List[TextNotation] = {
    notations.find(p => p._1 == path) match {
      case None => super.getNotations(path)
      case Some(p) => List(p._2)
    }
  }
  //this overrides variable presentation to placeholders for notation rendering (currently changing color to red)
  override def doVariable(n: LocalName)(implicit pc : PresentationContext) {
      val vdAtt = pc.context.find(_.decl.name == n) match {
         case None => Nil
         case Some(vd) => List(HTMLAttributes.varref -> vd.declpos.toString)
      }
      val mi = xml.element("mi", ("style" -> "color:red;") :: vdAtt ::: mathmlattribs, n.toString)
      pc.out(mi)
   }
  //TODO duplicate code found also in informal presenter, to fix
  override def doDelimiter(p: GlobalName, d: Delimiter, implicits: List[Cont])(implicit pc : PresentationContext) = d.text match {
    case "&#40;" => super.doDelimiter(p, Delim("("), implicits)
    case "&#41;" => super.doDelimiter(p, Delim(")"), implicits)
    //unescaping things already escaped by latexml
    case "&gt;" => super.doDelimiter(p, Delim(">"), implicits)
    case "&lt;" => super.doDelimiter(p, Delim("<"), implicits)
    case _ => super.doDelimiter(p, d, implicits)
  }
}

<<<<<<< HEAD
=======
class InformalMathMLPresenter extends presentation.PresentationMathMLPresenter {
   def doTermApplication(f : Term, args : List[Term])(implicit pc: PresentationContext) : Int = {
     doDefault(f)
     doBracketedGroup {
       val comps : List[() => Unit] = args.zipWithIndex.map {case (t,i) =>
         () => {
           recurse(t)(pc.child(i))
           ()
         }
       }
       doListWithSeparator(comps, () => pc.out(", "))
     }
     1
   }

   override def doDefault(o: Obj)(implicit pc: PresentationContext): Int = o match {
     case ComplexTerm(op, subs, con, args) =>
       if (subs.isEmpty && con.isEmpty)
         doTermApplication(OMS(op), args)
       else super.doDefault(o)
     case OMA(f, args) => doTermApplication(f, args)
     case _ => super.doDefault(o)
   }

  override def apply(o: Obj, origin: Option[CPath])(implicit rh : RenderingHandler) {
     implicit val pc = preparePresentation(o, origin)
     doInfToplevel(o) {
        recurse(o)
     }
   }

   override def doAttributedTerm(t : Term, k : OMID, v : Term)(implicit pc : PresentationContext) = k.path match {
    case Narration.path | MathMLNarration.path =>
      doInformal(v,t)
      1
    case _ => doDefault(t)
  }

  def doInformal(t : Term, tm : Term)(implicit pc : PresentationContext) : Unit = t match {
    case OMFOREIGN(n) => doInformal(n, tm)(pc)
    case _ => doInfToplevel(t) {
      recurse(t)(pc)
    }
  }

  // TODO this should override doToplevel and apply should go
  def doInfToplevel(o: Obj)(body: => Unit)(implicit pc: PresentationContext) = o match {
    case OMATTR(t, k, v) if k.path != MathMLNarration.path => //normal html
      val attrs = t.head.map(p => HTMLAttributes.symref -> p.toPath).toList
      pc.out(openTag("span", attrs))
      body
      pc.out(closeTag("span"))
    case _ => //wrapping as mathml
      val nsAtts = List("xmlns" -> namespace("mathml"))
      val mmtAtts = pc.owner match {
         case None => Nil
         case Some(cp) => List(HTMLAttributes.owner -> cp.parent.toPath, HTMLAttributes.component -> cp.component.toString, HTMLAttributes.position -> "")
      }
      val idAtt = ( "id" -> o.hashCode.toString)
      // <mstyle displaystyle="true">
      pc.out(openTag("math",  idAtt :: nsAtts ::: mmtAtts))
      pc.out(openTag("semantics", Nil))
      pc.out(openTag("mrow", Nil))
      body
      pc.out(closeTag("mrow"))
      pc.out(openTag("annotation-xml", List("encoding" -> "MathML-Content")))
      pc.out(ContentMathMLPresenter(o).toString)
      pc.out(closeTag("annotation-xml"))
      pc.out(closeTag("semantics"))
      pc.out(closeTag("math"))
  }

  override def doDelimiter(p: GlobalName, d: Delimiter, implicits: List[Cont])(implicit pc : PresentationContext) = d.text match {
    case "&#40;" => super.doDelimiter(p, Delim("("), implicits)
    case "&#41;" => super.doDelimiter(p, Delim(")"), implicits)
    //unescaping things already escaped by latexml
    case "&gt;" => super.doDelimiter(p, Delim(">"), implicits)
    case "&lt;" => super.doDelimiter(p, Delim("<"), implicits)
    case _ => super.doDelimiter(p, d, implicits)
  }


  //Namespaces whose nodes and attributes we ignore
  private val ignoredNamespaces = List("http://omdoc.org/ns",  //omdoc
                                   "http://kwarc.info/ns/sTeX",  //stex
                                   "http://purl.org/dc/elements/1.1/", //dc
                                   "http://www.openmath.org/OpenMath" //openmath
                                   )
  //Namespaces for whose nodes and attributes we remove the prefix because they are in HTML5 (e.g. mathml & svg)
  private val coveredNamespaces = List("http://www.w3.org/1998/Math/MathML" //mathml
                                   )

  def cleanAttribs(attrs : scala.xml.MetaData, scope : scala.xml.NamespaceBinding) : scala.xml.MetaData = {
    var newAttr : scala.xml.MetaData = attrs
    def traverse(att : scala.xml.MetaData) : Unit = att match {
      case scala.xml.Null => scala.xml.Null //nothing to do
      case p : scala.xml.PrefixedAttribute =>
        val uri = scope.getURI(p.pre)
        if (ignoredNamespaces.contains(uri) || coveredNamespaces.contains(uri)) { //removing prefix attr
          newAttr = newAttr.remove(uri, scope, p.key)
        }
        if (coveredNamespaces.contains(uri)) { //adding an unprefixed attr back
          newAttr = new scala.xml.UnprefixedAttribute(p.key, p.value, newAttr)
        }
        traverse(att.next)
      case u : scala.xml.UnprefixedAttribute =>
        if (u.key == "about" || u.key == "id")
          newAttr = newAttr.remove(u.key)
        traverse(att.next)
    }
    traverse(attrs)
    newAttr
  }

  private def cleanScope(scope : scala.xml.NamespaceBinding) : scala.xml.NamespaceBinding = {
    if (scope == scala.xml.TopScope) {
      scope
    } else {
        if (ignoredNamespaces.contains(scope.uri) || coveredNamespaces.contains(scope.uri) || scope.prefix == null) {
          cleanScope(scope.parent)
        } else {
          scala.xml.NamespaceBinding(scope.prefix, scope.uri, cleanScope(scope.parent))
        }
    }
  }

  def doInformal(n : scala.xml.Node, tm : Term)(implicit pc : PresentationContext) : Unit = n match {
    case _ if (n.label == "immtref") =>
      val pos = Position.parse(xml.attr(n,"pos"))
      val inPos = Position(pos.indices.tail)
      val term = tm.subobject(inPos)._2
      doInfToplevel(term) {
        recurse(term)(pc)
      }
    case s : scala.xml.SpecialNode => pc.out(s.toString)
    case _ =>
      val prefixURI = n.scope.getURI(n.prefix)
      if (n.prefix == null || !ignoredNamespaces.contains(prefixURI)) {
        //removing prefix for html5-convered namespaces (e.g. mathml, svg)
        val prefix = if (coveredNamespaces.contains(prefixURI)) null else n.prefix
        val scope = cleanScope(n.scope)
        val attribs = cleanAttribs(n.attributes, n.scope)
        pc.rh.writeStartTag(prefix, n.label, attribs, scope)
        n.child.map(c => doInformal(c, tm)(pc))
        pc.rh.writeEndTag(prefix, n.label)
      } else {
        //TODO report warning
        //nothing to do
      }
  }
}

>>>>>>> 67b20ef4
abstract class PlanetaryAbstractPresenter(name : String) extends Presenter(new InformalMathMLPresenter) {
  override val outExt = "html"
  val key = name

  protected lazy val notPres = new NotationPresenter(controller)

  // easy-to-use HTML markup
  protected val htmlRh = utils.HTML(s => rh(s))

  def mathhubPath(p : Path) : String = {
    val uri = p.doc.uri
    //URI(uri.scheme, uri.authority, uri.path.head :: uri.path.tail.head :: "source" :: uri.path.tail.tail, uri.absolute).toString
    uri.toString
  }

  import htmlRh._
  def wrapScope(standalone : Boolean, uri : Path)(content : => Unit) {
    if (standalone) {
      rh("<!DOCTYPE html>")
      html{
        head{
          rh(<meta name="mmturi" content={uri.toPath}></meta>)
          rh(<title> {uri.last} </title>)
          rh(<meta name="url" content={mathhubPath(uri)}></meta>)
        }
        body{
          div(attributes=List("xmlns" -> utils.xml.namespace("html"))) {
            content
          }
        }
      }
    } else {
      div(attributes=List("xmlns" -> utils.xml.namespace("html"))) {
        content
      }
    }
  }
}

class PlanetaryPresenter extends PlanetaryAbstractPresenter("planetary") {

   def setRh(rh : RenderingHandler) = this._rh = rh
   override val logPrefix = "PlanetaryPresenter"

   def apply(s : StructuralElement, standalone: Boolean = false)(implicit rh : RenderingHandler) = {
     try {
       this._rh = rh
       s match {
         case doc : Document =>
           wrapScope(standalone, doc.path)(doDocument(doc))
         case thy: Theory =>
           wrapScope(standalone, thy.path)(doTheory(thy))
         case view: View =>
           wrapScope(standalone, view.path)(doView(view))
         case c : Constant =>
           wrapScope(standalone, c.path)(doConstant(c))
         case _ => rh("TODO: Not implemented yet, presentation function for " + s.getClass().toString())
       }
     } catch {
       case e : Exception => log(s"Failed Presenting ${s.path} due to unexpected error : ${e.getMessage} \n  ${e.getStackTrace.mkString("\n")}")
     }
     //TODO? reset this._rh
   }

   import htmlRh._

   protected def doName(p: ContentPath) {
      val s = p.name.toPath
      var attrs = p match {
        case g : GlobalName => List("id" -> (g.module.name.toPath + "?" + g.name.toPath))
        case m : MPath => List("id" -> m.name.toPath)
        case _ => Nil
      }
      attrs ::= (HTMLAttributes.symref -> p.toPath)
      span(cls="name", attributes=attrs) {text(s)}
   }

    def doName(path : ContentPath, loadable : Boolean) : Unit = loadable match {
     case true =>
       span(cls = "name") {
         text(path.last)
       }
     case false => doName(path)
   }

   protected def doMath(t: Obj) {
     apply(t, None)(rh)
   }
   private def doComponent(comp: DeclarationComponent, t: Obj) {
      td {span {text(comp.toString)}}
      td {doMath(t)}
   }
   private def doNotComponent(comp: NotationComponentKey, tn: TextNotation) {
      td {span {text(comp.toString)}}
      td {span {text(tn.toText)}}
   }
   private val scriptbase = "https://svn.kwarc.info/repos/MMT/src/mmt-api/trunk/resources/mmt-web/script/"
   private val cssbase    = "https://svn.kwarc.info/repos/MMT/src/mmt-api/trunk/resources/mmt-web/css/"

   def doTheory(t: Theory) {
     div("theory") {
       div("theory-header") {doName(t.path)}
       t.getPrimitiveDeclarations.foreach {
         case PlainInclude(from,to) =>
           div(cls = "include") {
             span("keyword") {text("includes")}
             text(" ")
             span(attributes = List(HTMLAttributes.symref -> from.toPath)) {
               text(from.name.toPath)
             }
           }
         case c : Constant =>
           doConstant(c)
//         case f : FlexiformalDeclaration =>
//           doFlexiformalDeclaration(f)
       }
     }
   }

   def doConstant(c : Constant) {
     div(cls = "constant") {
       if (!c.name.toPath.contains('.')) {//TODO hack to check if informal constant
         span("keyword"){text("constant")}
         text(" ")
         doName(c.path)
         doNotations(c.notC.getAllNotations.map(c.path -> _), c.path)
       }
       c.df foreach {df =>
         doMath(df)
       }
     }
   }

   def encPath(path : GlobalName) : String = {
     path.module.name.toString + "_" + path.name.toString
   }


   def doShowHideTrigger(name : String, id : String) {
       val onName = name
       rh(" <small><a class='gls_trigger' data-target='" + id + "'>" + onName + "</a></small>")
   }

   def doNotationsTable(notations : List[(GlobalName, TextNotation)], id : String) {
     if (!notations.isEmpty) {
       table(cls = "table table-striped table-condensed", attributes = ("id" -> (id)) :: ("style" -> "display:none;") :: Nil) {
         thead {
           tr {
             th { text{"Languages"} }
             th { text{"Arguments"} }
             th { text{"Rendering"} }
           }
         }
         tbody {
           notations.foreach(p => doNotation(p._1, p._2))
         }
       }
     }
   }

   def doHypernymsList(hypernyms : List[List[TextNotation]], id : String, lang : String) {
     if (!hypernyms.isEmpty) {
       div(attributes = ("id" -> (id)) :: ("style" -> "display:none;") :: Nil) {
         h5 {
           text{"Hypernyms:"}
         }
         ul {
           hypernyms.foreach { h => li {
               text{h.map(v => v.toText).mkString(", ")}
             }
           }
         }
       }
     }
   }

   def doHyponymsList(hyponyms : List[List[TextNotation]], id : String, lang : String) {
     if (!hyponyms.isEmpty) {
       div(attributes = ("id" -> (id)) :: ("style" -> "display:none;") :: Nil) {
         h5 {
           text{"Hyponyms:"}
         }
         ul {
           hyponyms.foreach { h => li {
               text{h.map(v => v.toText).mkString(", ")}
             }
           }
         }
       }
     }
   }

   def doSynonymsList(synonyms : List[TextNotation], id : String, lang : String) {
     if (!synonyms.isEmpty) {
       div(attributes = ("id" -> (id)) :: ("style" -> "display:none;") :: Nil) {
         h5 {
           text{"Synonyms:"}
         }
         ul {
           synonyms.foreach { h => li {
               text{h.toText}
             }
           }
         }
       }
     }
   }

   def doNotations(notations : List[(GlobalName, TextNotation)], path : GlobalName, instId : String = "") {
     if (!notations.isEmpty) {
       val onclick = "onclick=\"if (jQuery(this).html() == \'Show Notations\') {jQuery(this).html(\'Hide Notations\')} else {jQuery(this).html(\'Show Notations\')};" +
                     "jQuery(document.getElementById(\'not_" + encPath(path) + "_" + instId + "\')).toggle( \'fold\' );\""
       rh(" <small><a style=\"cursor:pointer;\" " + onclick + ">" + "Show Notations" + "</a></small>")
       table(cls = "table table-striped table-condensed", attributes = ("id" -> ("not_" + encPath(path) + "_" + instId)) :: ("style" -> "display:none;") :: Nil) {
         thead {
           tr {
             th { text{"Languages"} }
             th { text{"Arguments"} }
             th { text{"Rendering"} }
           }
         }
         tbody {
           notations.foreach(p => doNotation(p._1, p._2))
         }
       }
     }
   }

   def doNotationTerm(spath : GlobalName, not : TextNotation) : Term = {
     def getVarName(i : Int) : String = {
       val name = ((i % 26) + 'a'.toInt).toChar
       val indices =  (i / 26) match {
         case 0 => ""
         case n => n.toString
       }
       name.toString + indices
     }
     val arity = not.arity
     val sub = Substitution(arity.subargs.map(sa => Sub(OMV.anonymous, OMV(getVarName(sa.number - 1)))) :_*)
     val con = Context(arity.variables.map(v => VarDecl(LocalName(getVarName(v.number - 1)))) :_*)
     val args = arity.arguments flatMap {
       case s : SeqArg =>
         val baseName = getVarName(s.number - 1)
         val first = OMV(baseName + "1")
         val middle = uom.OMLiteral.OMSTR("…")
         val last = OMV(baseName + "n")
         List(first, middle, last)
       case a => List(OMV(getVarName(a.number - 1)))
     }
     ComplexTerm(spath, sub, con, args)
   }

   def doNotationRendering(spath : GlobalName, not: TextNotation) {
     val tm = doNotationTerm(spath, not)
     notPres.notations = List(spath -> not)
     notPres(tm, None)(rh)
     notPres.notations = Nil
   }

   def doNotation(spath : GlobalName, not : TextNotation)  = {
     tr {
       td { text{not.scope.languages.mkString("/")} }
       td { text{not.arity.length.toString} }
       td {
         doNotationRendering(spath, not)
       }
     }
   }

   def doView(v: View) {}
   override def exportNamespace(dpath: DPath, bd: BuildTask, namespaces: List[BuildTask], modules: List[BuildTask]) {
     div("namespace") {
        namespaces.foreach {bt =>
            div("subnamespace") {
               val name = bt.dirName + "/" + bt.outFile.segments.last
               a(name) {
                  text(bt.contentDPath.toPath)
               }
            }
         }
         modules.foreach {bt =>
            div("submodule") {
               a(bt.outFile.segments.last) {
                  text(bt.contentMPath.toPath)
               }
            }
         }
      }
   }

   def doRef(r : NRef) = r match {
     case d: DRef if d.target.name == OMV.anonymous => //nested doc
       rh("<div class=\"group\">")
         controller.get(d.target) match {
           case d : Document => doDocument(d)
         }
       rh("</div>")
     case d: DRef =>
       li("dref") {
         span(attributes = List(HTMLAttributes.symref -> d.target.toPath, "data-relative" -> "true")) {
           text(d.target.last)
         }
       }
     case m : MRef =>
       controller.get(m.target) match {
         case t: Theory =>
           if (t.name != OMV.anonymous) {
            li("mref") {
            doTheory(t)
            }
           }
         case v: View =>
           li("mref") {
            doView(v)
           }
       }
     case s =>
       throw ImplementationError("Presenting for " + s.getClass() + " not implemented yet ")
   }

   def doDocument(doc: Document) {
     div("document") {
       ul("doc-body") { doc.getDeclarations foreach {
         case x : NRef => doRef(x)
         case d : Document => doDocument(d)
         case op : OpaqueElement => // div { out(op.raw.toString)}
         case s =>
           throw ImplementationError("Presenting for " + s.getClass() + " not implemented yet ")
       }}
     }
   }
}
<|MERGE_RESOLUTION|>--- conflicted
+++ resolved
@@ -45,161 +45,6 @@
   }
 }
 
-<<<<<<< HEAD
-=======
-class InformalMathMLPresenter extends presentation.PresentationMathMLPresenter {
-   def doTermApplication(f : Term, args : List[Term])(implicit pc: PresentationContext) : Int = {
-     doDefault(f)
-     doBracketedGroup {
-       val comps : List[() => Unit] = args.zipWithIndex.map {case (t,i) =>
-         () => {
-           recurse(t)(pc.child(i))
-           ()
-         }
-       }
-       doListWithSeparator(comps, () => pc.out(", "))
-     }
-     1
-   }
-
-   override def doDefault(o: Obj)(implicit pc: PresentationContext): Int = o match {
-     case ComplexTerm(op, subs, con, args) =>
-       if (subs.isEmpty && con.isEmpty)
-         doTermApplication(OMS(op), args)
-       else super.doDefault(o)
-     case OMA(f, args) => doTermApplication(f, args)
-     case _ => super.doDefault(o)
-   }
-
-  override def apply(o: Obj, origin: Option[CPath])(implicit rh : RenderingHandler) {
-     implicit val pc = preparePresentation(o, origin)
-     doInfToplevel(o) {
-        recurse(o)
-     }
-   }
-
-   override def doAttributedTerm(t : Term, k : OMID, v : Term)(implicit pc : PresentationContext) = k.path match {
-    case Narration.path | MathMLNarration.path =>
-      doInformal(v,t)
-      1
-    case _ => doDefault(t)
-  }
-
-  def doInformal(t : Term, tm : Term)(implicit pc : PresentationContext) : Unit = t match {
-    case OMFOREIGN(n) => doInformal(n, tm)(pc)
-    case _ => doInfToplevel(t) {
-      recurse(t)(pc)
-    }
-  }
-
-  // TODO this should override doToplevel and apply should go
-  def doInfToplevel(o: Obj)(body: => Unit)(implicit pc: PresentationContext) = o match {
-    case OMATTR(t, k, v) if k.path != MathMLNarration.path => //normal html
-      val attrs = t.head.map(p => HTMLAttributes.symref -> p.toPath).toList
-      pc.out(openTag("span", attrs))
-      body
-      pc.out(closeTag("span"))
-    case _ => //wrapping as mathml
-      val nsAtts = List("xmlns" -> namespace("mathml"))
-      val mmtAtts = pc.owner match {
-         case None => Nil
-         case Some(cp) => List(HTMLAttributes.owner -> cp.parent.toPath, HTMLAttributes.component -> cp.component.toString, HTMLAttributes.position -> "")
-      }
-      val idAtt = ( "id" -> o.hashCode.toString)
-      // <mstyle displaystyle="true">
-      pc.out(openTag("math",  idAtt :: nsAtts ::: mmtAtts))
-      pc.out(openTag("semantics", Nil))
-      pc.out(openTag("mrow", Nil))
-      body
-      pc.out(closeTag("mrow"))
-      pc.out(openTag("annotation-xml", List("encoding" -> "MathML-Content")))
-      pc.out(ContentMathMLPresenter(o).toString)
-      pc.out(closeTag("annotation-xml"))
-      pc.out(closeTag("semantics"))
-      pc.out(closeTag("math"))
-  }
-
-  override def doDelimiter(p: GlobalName, d: Delimiter, implicits: List[Cont])(implicit pc : PresentationContext) = d.text match {
-    case "&#40;" => super.doDelimiter(p, Delim("("), implicits)
-    case "&#41;" => super.doDelimiter(p, Delim(")"), implicits)
-    //unescaping things already escaped by latexml
-    case "&gt;" => super.doDelimiter(p, Delim(">"), implicits)
-    case "&lt;" => super.doDelimiter(p, Delim("<"), implicits)
-    case _ => super.doDelimiter(p, d, implicits)
-  }
-
-
-  //Namespaces whose nodes and attributes we ignore
-  private val ignoredNamespaces = List("http://omdoc.org/ns",  //omdoc
-                                   "http://kwarc.info/ns/sTeX",  //stex
-                                   "http://purl.org/dc/elements/1.1/", //dc
-                                   "http://www.openmath.org/OpenMath" //openmath
-                                   )
-  //Namespaces for whose nodes and attributes we remove the prefix because they are in HTML5 (e.g. mathml & svg)
-  private val coveredNamespaces = List("http://www.w3.org/1998/Math/MathML" //mathml
-                                   )
-
-  def cleanAttribs(attrs : scala.xml.MetaData, scope : scala.xml.NamespaceBinding) : scala.xml.MetaData = {
-    var newAttr : scala.xml.MetaData = attrs
-    def traverse(att : scala.xml.MetaData) : Unit = att match {
-      case scala.xml.Null => scala.xml.Null //nothing to do
-      case p : scala.xml.PrefixedAttribute =>
-        val uri = scope.getURI(p.pre)
-        if (ignoredNamespaces.contains(uri) || coveredNamespaces.contains(uri)) { //removing prefix attr
-          newAttr = newAttr.remove(uri, scope, p.key)
-        }
-        if (coveredNamespaces.contains(uri)) { //adding an unprefixed attr back
-          newAttr = new scala.xml.UnprefixedAttribute(p.key, p.value, newAttr)
-        }
-        traverse(att.next)
-      case u : scala.xml.UnprefixedAttribute =>
-        if (u.key == "about" || u.key == "id")
-          newAttr = newAttr.remove(u.key)
-        traverse(att.next)
-    }
-    traverse(attrs)
-    newAttr
-  }
-
-  private def cleanScope(scope : scala.xml.NamespaceBinding) : scala.xml.NamespaceBinding = {
-    if (scope == scala.xml.TopScope) {
-      scope
-    } else {
-        if (ignoredNamespaces.contains(scope.uri) || coveredNamespaces.contains(scope.uri) || scope.prefix == null) {
-          cleanScope(scope.parent)
-        } else {
-          scala.xml.NamespaceBinding(scope.prefix, scope.uri, cleanScope(scope.parent))
-        }
-    }
-  }
-
-  def doInformal(n : scala.xml.Node, tm : Term)(implicit pc : PresentationContext) : Unit = n match {
-    case _ if (n.label == "immtref") =>
-      val pos = Position.parse(xml.attr(n,"pos"))
-      val inPos = Position(pos.indices.tail)
-      val term = tm.subobject(inPos)._2
-      doInfToplevel(term) {
-        recurse(term)(pc)
-      }
-    case s : scala.xml.SpecialNode => pc.out(s.toString)
-    case _ =>
-      val prefixURI = n.scope.getURI(n.prefix)
-      if (n.prefix == null || !ignoredNamespaces.contains(prefixURI)) {
-        //removing prefix for html5-convered namespaces (e.g. mathml, svg)
-        val prefix = if (coveredNamespaces.contains(prefixURI)) null else n.prefix
-        val scope = cleanScope(n.scope)
-        val attribs = cleanAttribs(n.attributes, n.scope)
-        pc.rh.writeStartTag(prefix, n.label, attribs, scope)
-        n.child.map(c => doInformal(c, tm)(pc))
-        pc.rh.writeEndTag(prefix, n.label)
-      } else {
-        //TODO report warning
-        //nothing to do
-      }
-  }
-}
-
->>>>>>> 67b20ef4
 abstract class PlanetaryAbstractPresenter(name : String) extends Presenter(new InformalMathMLPresenter) {
   override val outExt = "html"
   val key = name
