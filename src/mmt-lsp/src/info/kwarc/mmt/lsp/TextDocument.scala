package info.kwarc.mmt.lsp

<<<<<<< HEAD
import java.util
import java.util.concurrent.CompletableFuture
import info.kwarc.mmt.api.parser.{SourcePosition, SourceRegion}
import info.kwarc.mmt.api.utils.{File, MMTSystem}
import org.eclipse.lsp4j
import org.eclipse.lsp4j.{CodeAction, CodeActionParams, CodeLens, CodeLensParams, CompletionItem, CompletionList, CompletionParams, DidChangeTextDocumentParams, DidCloseTextDocumentParams, DidOpenTextDocumentParams, DidSaveTextDocumentParams, DocumentFormattingParams, DocumentHighlight, DocumentSymbol, DocumentSymbolParams, FoldingRange, FoldingRangeRequestParams, Hover, Location, LocationLink, ReferenceParams, RenameParams, SemanticTokens, SemanticTokensDelta, SemanticTokensDeltaParams, SemanticTokensParams, SemanticTokensRangeParams, SignatureHelp, SymbolInformation, TextDocumentItem, TextDocumentPositionParams, TextEdit, VersionedTextDocumentIdentifier, WorkspaceEdit}
import org.eclipse.lsp4j.jsonrpc.messages.{Either => JEither}
import org.eclipse.lsp4j.services.TextDocumentService
=======
import info.kwarc.mmt.api.parser.SourceRegion
import org.eclipse.lsp4j
import org.eclipse.lsp4j.{CompletionItem, CompletionItemKind, CompletionItemTag, CompletionList, CompletionOptions, CompletionParams, DidChangeTextDocumentParams, DidOpenTextDocumentParams, DocumentSymbol, DocumentSymbolOptions, DocumentSymbolParams, FoldingRange, FoldingRangeRequestParams, Hover, HoverOptions, HoverParams, InitializeParams, InitializeResult, InsertTextFormat, InsertTextMode, MarkupContent, MarkupKind, Position, SemanticTokens, SemanticTokensLegend, SemanticTokensParams, SemanticTokensWithRegistrationOptions, SymbolInformation, TextDocumentSyncKind, TextEdit, VersionedTextDocumentIdentifier, WorkDoneProgressCreateParams, WorkspaceEdit, WorkspaceSymbolOptions}
>>>>>>> ec0f2f56

import java.util
import scala.collection.JavaConverters._
import scala.collection.mutable

trait TextDocumentServer[ClientType <: LSPClient,DocumentType <: LSPDocument[ClientType,LSPServer[ClientType]]] { self : LSPServer[ClientType] =>

  def newDocument(uri : String) : DocumentType
  protected val documents = mutable.Map.empty[String,DocumentType]

  override def didOpen(params: DidOpenTextDocumentParams): Unit = {
    val document = params.getTextDocument
    val d = documents.synchronized{documents.getOrElseUpdate(document.getUri,newDocument(document.getUri))}
    d.init(document.getText)
  }

  override def didChange(params: DidChangeTextDocumentParams): Unit = {
    val uri = params.getTextDocument.getUri
    val doc = documents.synchronized{documents.getOrElse(uri,{
      log("Document not found: " + uri)
      return
    })}
    params.getContentChanges.asScala.foreach {change =>
      doc.update(change.getRange,change.getText)
    }
  }

  override def initialize(params: InitializeParams, result: InitializeResult): Unit = {
    result.getCapabilities.setTextDocumentSync(TextDocumentSyncKind.Incremental)
  }

    protected object a_TD {


/*

      override def semanticTokensFull(params: SemanticTokensParams): CompletableFuture[SemanticTokens] = Completable {
        log("semanticTokensFull",Some("methodcall-textDocument"))
        log("doc: " + params.getTextDocument,Some("completion"))


        val uri = params.getTextDocument.getUri
        // log("File: " + file,Some("didChange"))
        val doc = documents.find(_.uri == uri).getOrElse {
          log("Document not found: " + uri)
          return Completable(new SemanticTokens(Nil.asJava))
        }
        val ls = doc.highlight.asJava.asInstanceOf[util.List[Integer]]
        //startTimer
        new SemanticTokens(ls)//(List(1,2,3).asJava)
      }

      private def startTimer: Unit = Future {
        Thread.sleep(20000)
        client.refreshSemanticTokens()
      }(scala.concurrent.ExecutionContext.global)

      override def semanticTokensFullDelta(params: SemanticTokensDeltaParams): CompletableFuture[JEither[SemanticTokens, SemanticTokensDelta]] = Completable {
        log("semanticTokensFullDelta",Some("methodcall-textDocument"))
        log("doc: " + params.getTextDocument,Some("completion"))
        JEither.forRight(new SemanticTokensDelta(Nil.asJava))
      }

      override def semanticTokensRange(params: SemanticTokensRangeParams): CompletableFuture[SemanticTokens] = Completable {
        log("semanticTokensRange",Some("methodcall-textDocument"))
        log("doc: " + params.getTextDocument,Some("completion"))
        new SemanticTokens(Nil.asJava)
      }

<<<<<<< HEAD
      override def semanticTokensFull(params: SemanticTokensParams): CompletableFuture[SemanticTokens] = Completable {
        log("semanticTokensFull",Some("methodcall-textDocument"))
        log("doc: " + params.getTextDocument,Some("completion"))


        val uri = params.getTextDocument.getUri
        // log("File: " + file,Some("didChange"))
        val doc = documents.find(_.uri == uri).getOrElse {
          log("Document not found: " + uri)
          return Completable(new SemanticTokens(Nil.asJava))
        }
        val ls = doc.highlight.asJava.asInstanceOf[util.List[Integer]]
        new SemanticTokens(ls)//(List(1,2,3).asJava)
      }

      override def semanticTokensFullDelta(params: SemanticTokensDeltaParams): CompletableFuture[JEither[SemanticTokens, SemanticTokensDelta]] = Completable {
        log("semanticTokensFullDelta",Some("methodcall-textDocument"))
        log("doc: " + params.getTextDocument,Some("completion"))
        JEither.forRight(new SemanticTokensDelta(Nil.asJava))
      }

      override def semanticTokensRange(params: SemanticTokensRangeParams): CompletableFuture[SemanticTokens] = Completable {
        log("semanticTokensRange",Some("methodcall-textDocument"))
        log("doc: " + params.getTextDocument,Some("completion"))
        new SemanticTokens(Nil.asJava)
      }
=======
 */
>>>>>>> ec0f2f56
    }

}

trait WithAutocomplete[ClientType <: LSPClient] extends LSPServer[ClientType] {
  val triggerChar : Char = '\\'

  case class Completion(
                         label : String,
                         filterText : String = null,
                         insertText : String = null,
                         kind : CompletionItemKind = CompletionItemKind.Text,
                         detail : String = null,
                         doc : String = null,
                         deprecated : Boolean = false,
                         preselect : Boolean = false,
                         sortText : String =null,
                         insertTextFormat : InsertTextFormat = null,
                         insertTextMode : InsertTextMode = null
                       ) {
    def toLSP = {
      val item = new CompletionItem()
      item.setLabel(label)
      item.setKind(kind)
      if (detail != null) item.setDetail(detail)
      if (doc != null) item.setDocumentation(new MarkupContent(MarkupKind.MARKDOWN,doc))
      if (deprecated) item.setTags(List(CompletionItemTag.Deprecated).asJava)
      item.setPreselect(preselect)
      if (sortText != null) item.setSortText(sortText)
      if (filterText == null) item.setFilterText(label) else item.setFilterText(filterText)
      if (insertText == null) item.setInsertText(label) else item.setInsertText(insertText)
      if (insertTextFormat != null) item.setInsertTextFormat(insertTextFormat)
      if (insertTextMode != null) item.setInsertTextMode(insertTextMode)
      // TODO textEdit
      // TODO additionalTextEdit
      // TODO command
      // TODO data
      item
    }
  }

  def completion(doc : String, line : Int, char : Int) : List[Completion]

  override def completion(position: CompletionParams): (Option[List[CompletionItem]], Option[CompletionList]) = {
    val ls = completion(position.getTextDocument.getUri,position.getPosition.getLine,position.getPosition.getCharacter)
    if (ls.isEmpty) (None,None) else {
      val ret = new CompletionList()
      ret.setItems(ls.map(_.toLSP).asJava)
      (None,Some(ret))
    }
  }

  override def initialize(params: InitializeParams, result: InitializeResult): Unit = {
    super.initialize(params, result)
    val completion = new CompletionOptions()
    completion.setTriggerCharacters(List(triggerChar.toString).asJava)
    result.getCapabilities.setCompletionProvider(completion)
  }
}

trait WithAnnotations[ClientType <: LSPClient,DocumentType <: AnnotatedDocument[ClientType,LSPServer[ClientType]]]
  extends LSPServer[ClientType] with TextDocumentServer[ClientType,DocumentType] {

  val scopes : List[String]
  val modifiers : List[String]

  override def initialize(params: InitializeParams, result: InitializeResult): Unit = {
    super.initialize(params, result)
    val sh = new SemanticTokensWithRegistrationOptions(new SemanticTokensLegend(scopes.asJava,modifiers.asJava))
    sh.setFull(true)
    result.getCapabilities.setSemanticTokensProvider(sh)
    result.getCapabilities.setHoverProvider(true)
    result.getCapabilities.setDocumentSymbolProvider(true)
    result.getCapabilities.setWorkspaceSymbolProvider(true)
    result.getCapabilities.setFoldingRangeProvider(true)
  }


  override def semanticTokensFull(params: SemanticTokensParams): SemanticTokens = {
    documents.synchronized{documents.get(params.getTextDocument.getUri)} match {
      case Some(doc : DocumentType) =>
        doc.synchronized{ doc.Annotations.getAll.flatMap(_.getHighlights) match {
          case Nil =>
            null
          case ls =>
            val ret = computeHighlights(ls.map(is => Highlight(is._1,is._2,is._3,is._4,is._5)))
            log("textDocument/semanticTokens/full return: " + ret.length)
            new SemanticTokens(ret.asJava)
        }}
      case _ => null
    }
  }

  override def hover(params: HoverParams): Hover = {
    documents.synchronized{documents.get(params.getTextDocument.getUri)} match {
      case Some(doc : DocumentType) =>
        doc.synchronized{ doc.Annotations.getAll.flatMap(_.getHovers) match {
          case Nil =>
            null
          case ls =>
            val pos = LSPDocument.toOffset(params.getPosition.getLine,params.getPosition.getCharacter,doc.doctext)
            val fOs = ls.collect{case (s,e,f) if s <= pos && pos <= e => (e-s,f)}
            fOs.sortBy(_._1).headOption.map { case (_,f) =>
              val h = new Hover()
              h.setContents(new MarkupContent(MarkupKind.MARKDOWN,f(())))
              h
            }.orNull
        }}
      case _ => null
    }
  }

  override def foldingRange(params: FoldingRangeRequestParams): List[FoldingRange] = {
    documents.synchronized{documents.get(params.getTextDocument.getUri)} match {
      case Some(doc: DocumentType) =>
        doc.synchronized {
          val annots = doc.Annotations.getAll
          if (annots.isEmpty) null
          else {
            annots.collect{
              case a if a.foldable =>
                val (start,_) = LSPDocument.toLC(a.offset,doc.doctext)
                val (end,_) = LSPDocument.toLC(a.end,doc.doctext)
                new FoldingRange(start,end)
            }
          }
        }
      case _ => Nil
    }
  }

  override def documentSymbol(params: DocumentSymbolParams): (Option[List[DocumentSymbol]], Option[List[SymbolInformation]]) = {
    documents.synchronized{documents.get(params.getTextDocument.getUri)} match {
      case Some(doc: DocumentType) =>
        doc.synchronized {
          val annots = doc.Annotations.getAll
          if (annots.isEmpty) (None,None)
          else {
            var dones: List[doc.Annotation] = Nil

            def toSymbol(a: doc.Annotation) = {
              val (sl, sc) = LSPDocument.toLC(a.offset, doc.doctext)
              val (el, ec) = LSPDocument.toLC(a.end, doc.doctext)
              val range = new lsp4j.Range(new Position(sl, sc), new Position(el, ec))
              new DocumentSymbol(a.symbolname, a.symbolkind, range, range, "")
            }

            def inSymbol(a: DocumentSymbol, b: doc.Annotation): Unit = {
              dones ::= b
              b.children.foreach { c =>
                if (c.symbolkind != null && c.symbolname != "") {
                  val n = toSymbol(c)
                  if (a.getChildren != null)
                    a.setChildren((a.getChildren.asScala.toList ::: n :: Nil).asJava)
                  else a.setChildren(List(n).asJava)
                  inSymbol(n, c)
                } else inSymbol(a, c)
              }
            }

            val ret = annots.flatMap {
              case a if !dones.contains(a) && a.symbolkind != null && a.symbolname != "" =>
                val s = toSymbol(a)
                inSymbol(s, a)
                List(s)
              case _ => Nil
            }
            (Some(ret), None)
          }
        }
      case _ => (None,None)
    }
  }

  private case class Highlight(line: Int,char:Int,length:Int,cls:Int,mod:List[Int]) {
    def <=(o : Highlight) = {
      if (line < o.line) true else if (line == o.line) {
        char <= o.char
      } else false
    }
  }

  private def computeHighlights(highs : List[Highlight]): List[Integer] = {
    var lines = highs.sortBy(_.line)
    var result : List[List[Highlight]] = Nil
    while (lines.nonEmpty) {
      var index = lines.indexWhere(_.line != lines.head.line)
      if (index == -1) index = lines.length
      val split = lines.take(index)
      lines = lines.drop(index)
      result ::= split.sortBy(_.char)
    }
    var lastline = 0
    var lastchar = 0
    result.flatten.sortWith((p,q) => p<=q).flatMap {
      case Highlight(line,char,length,cls,mod) =>
        val nchar = if (line == lastline) (char - lastchar) else char
        val r = List((line-lastline).asInstanceOf[java.lang.Integer],nchar.asInstanceOf[java.lang.Integer],length.asInstanceOf[java.lang.Integer],cls.asInstanceOf[java.lang.Integer],{
          mod.filter(_ != -1).distinct.foldLeft(0)((r,i) => r + math.pow(2,i).toInt).asInstanceOf[java.lang.Integer]
        })
        lastline = line
        lastchar = char
        r
    }
  }


}<|MERGE_RESOLUTION|>--- conflicted
+++ resolved
@@ -1,19 +1,8 @@
 package info.kwarc.mmt.lsp
 
-<<<<<<< HEAD
-import java.util
-import java.util.concurrent.CompletableFuture
-import info.kwarc.mmt.api.parser.{SourcePosition, SourceRegion}
-import info.kwarc.mmt.api.utils.{File, MMTSystem}
-import org.eclipse.lsp4j
-import org.eclipse.lsp4j.{CodeAction, CodeActionParams, CodeLens, CodeLensParams, CompletionItem, CompletionList, CompletionParams, DidChangeTextDocumentParams, DidCloseTextDocumentParams, DidOpenTextDocumentParams, DidSaveTextDocumentParams, DocumentFormattingParams, DocumentHighlight, DocumentSymbol, DocumentSymbolParams, FoldingRange, FoldingRangeRequestParams, Hover, Location, LocationLink, ReferenceParams, RenameParams, SemanticTokens, SemanticTokensDelta, SemanticTokensDeltaParams, SemanticTokensParams, SemanticTokensRangeParams, SignatureHelp, SymbolInformation, TextDocumentItem, TextDocumentPositionParams, TextEdit, VersionedTextDocumentIdentifier, WorkspaceEdit}
-import org.eclipse.lsp4j.jsonrpc.messages.{Either => JEither}
-import org.eclipse.lsp4j.services.TextDocumentService
-=======
 import info.kwarc.mmt.api.parser.SourceRegion
 import org.eclipse.lsp4j
 import org.eclipse.lsp4j.{CompletionItem, CompletionItemKind, CompletionItemTag, CompletionList, CompletionOptions, CompletionParams, DidChangeTextDocumentParams, DidOpenTextDocumentParams, DocumentSymbol, DocumentSymbolOptions, DocumentSymbolParams, FoldingRange, FoldingRangeRequestParams, Hover, HoverOptions, HoverParams, InitializeParams, InitializeResult, InsertTextFormat, InsertTextMode, MarkupContent, MarkupKind, Position, SemanticTokens, SemanticTokensLegend, SemanticTokensParams, SemanticTokensWithRegistrationOptions, SymbolInformation, TextDocumentSyncKind, TextEdit, VersionedTextDocumentIdentifier, WorkDoneProgressCreateParams, WorkspaceEdit, WorkspaceSymbolOptions}
->>>>>>> ec0f2f56
 
 import java.util
 import scala.collection.JavaConverters._
@@ -83,36 +72,8 @@
         new SemanticTokens(Nil.asJava)
       }
 
-<<<<<<< HEAD
-      override def semanticTokensFull(params: SemanticTokensParams): CompletableFuture[SemanticTokens] = Completable {
-        log("semanticTokensFull",Some("methodcall-textDocument"))
-        log("doc: " + params.getTextDocument,Some("completion"))
-
-
-        val uri = params.getTextDocument.getUri
-        // log("File: " + file,Some("didChange"))
-        val doc = documents.find(_.uri == uri).getOrElse {
-          log("Document not found: " + uri)
-          return Completable(new SemanticTokens(Nil.asJava))
-        }
-        val ls = doc.highlight.asJava.asInstanceOf[util.List[Integer]]
-        new SemanticTokens(ls)//(List(1,2,3).asJava)
-      }
-
-      override def semanticTokensFullDelta(params: SemanticTokensDeltaParams): CompletableFuture[JEither[SemanticTokens, SemanticTokensDelta]] = Completable {
-        log("semanticTokensFullDelta",Some("methodcall-textDocument"))
-        log("doc: " + params.getTextDocument,Some("completion"))
-        JEither.forRight(new SemanticTokensDelta(Nil.asJava))
-      }
-
-      override def semanticTokensRange(params: SemanticTokensRangeParams): CompletableFuture[SemanticTokens] = Completable {
-        log("semanticTokensRange",Some("methodcall-textDocument"))
-        log("doc: " + params.getTextDocument,Some("completion"))
-        new SemanticTokens(Nil.asJava)
-      }
-=======
+
  */
->>>>>>> ec0f2f56
     }
 
 }
