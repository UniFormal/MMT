<<<<<<< HEAD
import info.kwarc.mmt.MitM.MitM
import info.kwarc.mmt.MitM.MitM.{eq, implicitProof, logic}
import info.kwarc.mmt.api.frontend.Controller
import info.kwarc.mmt.api.modules.{Theory, View}
import info.kwarc.mmt.api.objects.{Context, OMS, StatelessTraverser, Term, Traverser}
import info.kwarc.mmt.api.presentation.{MMTSyntaxPresenter, Presenter}
import info.kwarc.mmt.api.refactoring.{BinaryIntersecter, GraphOptimizationTool, Moduleadder, Preprocessor, SimpleParameterPreprocessor, UnaryIntersecter, ViewFinder, ViewSplitter, Viewset}
import info.kwarc.mmt.api.symbols.{FinalConstant, Structure}
import info.kwarc.mmt.api.{ComplexStep, GlobalName, LocalName, MPath, NamespaceMap, Path}
=======
import Graphtester.controller
import info.kwarc.mmt.api.ontology.{DeclarationTreeExporter, DependencyGraphExporter, PathGraphExporter}
import info.kwarc.mmt.api.web.JSONBasedGraphServer
import info.kwarc.mmt.api.{NamespaceMap, Path}
import info.kwarc.mmt.got.GraphOptimizationTool
>>>>>>> f84af94e
import info.kwarc.mmt.jedit.MMTOptimizationAnnotationReader
import info.kwarc.mmt.lf.{ApplySpine, LFClassicHOLPreprocessor}

import scala.collection.mutable

object RunMichael extends MagicTest {

  override def doFirst: Unit = {
    super.doFirst
    // Copied here because these lines were removed from MagicTest.
    // Please reevaluate if they are necessary. If in doubt, leave them. They are just slow.)
    controller.handleLine("extension info.kwarc.mmt.pvs.PVSImporter")
    controller.handleLine(("extension info.kwarc.mmt.api.ontology.AlignmentsServer " + alignmentspath).trim)
    controller.extman.addExtension(new DependencyGraphExporter)
    controller.extman.addExtension(new DeclarationTreeExporter)
    controller.extman.addExtension(new JSONBasedGraphServer)
    controller.extman.addExtension(new PathGraphExporter)
  }

  def run : Unit = {
    intersect
  }

  def findIntersecter : Unit = {
    hl("log+ findIntersecter")
    controller.extman.addExtension(MitM.preproc)
    val eq = logic ? "eq"
    object EliminateImplicits extends Preprocessor {
      val trav = new StatelessTraverser {
        override def traverse(t: Term)(implicit con: Context, state: State): Term = t match {
          case ApplySpine(OMS(`implicitProof`),_) => OMS(implicitProof)
          case _ => Traverser(this,t)
        }
      }
      override protected def doTerm(tm: Term): Term = super.doTerm(tm)
    }
    val preproc = (SimpleParameterPreprocessor + info.kwarc.mmt.api.refactoring.DefinitionExpander + EliminateImplicits +
      new LFClassicHOLPreprocessor(
        ded = MitM.ded,
        and = MitM.and,
        not = MitM.not,
        or = Some(MitM.or),
        implies = Some(MitM.implies),
        equiv = Some(MitM.equiv),
        forall = Some(MitM.forall),
        exists = Some(MitM.exists),
        equal = Some(eq)
      )).withKey("testarchive").withKey(logic)
    controller.extman.addExtension(preproc)
    hl("extension info.kwarc.mmt.api.refactoring.GainFindIntersecter")
    hl("build MitM/smglom intersections")
  }

  def getConst : Unit = {
    val view = controller.get(Path.parseM("http://mydomain.org/testarchive/mmt-example?intersection_test",NamespaceMap.empty)).asInstanceOf[View]
    println(view)

    println(ViewSplitter(view)(controller))
    println(view.dfC)
  }

  def defined : Unit = {
    val int = new BinaryIntersecter
    controller.extman.addExtension(int, Nil)
    println(int.isDefinedIn(controller.getConstant(Path.parseS("http://mydomain.org/testarchive/mmt-example?test_all?final",NamespaceMap.empty)), int.isDefinedInTraverserState(controller.getTheory(Path.parseM("http://mydomain.org/testarchive/mmt-example?test_all",NamespaceMap.empty)),mutable.HashMap[GlobalName, GlobalName](), mutable.HashSet[MPath]())))
  }

  def got : Unit = {
    controller.handleLine("extension info.kwarc.mmt.api.refactoring.GraphOptimizationTool")
    val got : GraphOptimizationTool = controller.extman.get(classOf[GraphOptimizationTool]).head

    val list = Path.parseM("http://mydomain.org/testarchive/mmt-example?test_other",NamespaceMap.empty) :: Path.parseM("http://mydomain.org/testarchive/mmt-example?test_all",NamespaceMap.empty) :: Path.parseM("http://mydomain.org/testarchive/mmt-example?test_future",NamespaceMap.empty) :: Nil
    val starttime = System.currentTimeMillis()
    //controller.handleLine("build testarchive got")
    controller.handleLine("extension info.kwarc.mmt.jedit.MMTOptimizationAnnotationReader")
    val or : MMTOptimizationAnnotationReader = controller.extman.get(classOf[MMTOptimizationAnnotationReader]).head
    //println(list.head)
    //println(or(list.head))
    //println(got.toXML(got.findReplacements()))
    //println(got.toXML(got.findReplacements(list, true)))
    //println((System.currentTimeMillis()-starttime)/1000)
  }

  def viewfinder: Unit = {
    // controller.extman.addExtension(HOLLight.preproc)
      // controller.extman.addExtension(PVSTheory.preproc)
      controller.extman.addExtension(MitM.preproc)
      hl("log+ viewfinder")
      val pvsmonoid = Path.parseM("http://shemesh.larc.nasa.gov/fm/ftp/larc/PVS-library/algebra?monoid",NamespaceMap.empty)
      val mitmmonoid = Path.parseM("http://mathhub.info/Tutorials/Mathematicians?Monoid",NamespaceMap.empty)

       val from = Path.parseM("http://mathhub.info/MitM/Foundation?RealLiterals",NamespaceMap.empty)
      //val from = Path.parseM("http://cds.omdoc.org/testcases?BeautifulSets",NamespaceMap.empty)
      // val from = Path.parseM("http://cds.omdoc.org/testcases?CommTest",NamespaceMap.empty)
      // val from = Path.parseM("http://cds.omdoc.org/testcases?PVSTest",NamespaceMap.empty)
      //val from = Path.parseM("http://mydomain.org/testarchive/mmt-example?addition",NamespaceMap.empty)

      // val to = "PVS/NASA"
      // val to = "HOLLight/basic"
       val to = "MitM/smglom"
      // val to = "PVS/Prelude"
      //val to = "testarchive"

      val eq = logic ? "eq"
      object EliminateImplicits extends Preprocessor {
        val trav = new StatelessTraverser {
          override def traverse(t: Term)(implicit con: Context, state: State): Term = t match {
            case ApplySpine(OMS(`implicitProof`),_) => OMS(implicitProof)
            case _ => Traverser(this,t)
          }
        }
        override protected def doTerm(tm: Term): Term = super.doTerm(tm)
      }
      val preproc = (SimpleParameterPreprocessor + info.kwarc.mmt.api.refactoring.DefinitionExpander + EliminateImplicits +
        new LFClassicHOLPreprocessor(
        ded = MitM.ded,
        and = MitM.and,
        not = MitM.not,
        or = Some(MitM.or),
        implies = Some(MitM.implies),
        equiv = Some(MitM.equiv),
        forall = Some(MitM.forall),
        exists = Some(MitM.exists),
        equal = Some(eq)
      )).withKey("testarchive").withKey(logic)
      //controller.extman.addExtension(preproc)
      val vf = new ViewFinder
      controller.extman.addExtension(vf,List(
        //"testarchive"
        "MitM/smglom"
        // ,"HOLLight/basic"
        // ,"PVS/Prelude"
        // ,"PVS/NASA"
      ))
      while(!vf.isInitialized) {
        Thread.sleep(500)
      }

      vf.find(from,to).foreach(r => log(r.toString))
      // vf.find(mitmmonoid,to).foreach(r => log(r.toString))
      // vf.find(pvsmonoid,to).foreach(r => log(r.toString))
  }

  def intersect: Unit = {
    val int = new UnaryIntersecter
    val presenter = new MMTSyntaxPresenter
    controller.extman.addExtension(int, Nil)
    controller.extman.addExtension(presenter, List())

    val view = controller.get(Path.parseM("http://mydomain.org/testarchive/mmt-example?intersection_test",NamespaceMap.empty)).asInstanceOf[View]
    int(view) match {
      case (l1, l2, l3, _) =>
        l1.map(println(_))
        l2.map(p => {
          println(p._1)
          println(p._2)
        })
        l3.map(println(_))
      case default => ???
    }
  }

  def exportMMT: Unit = {
    //controller.handleLine("extension info.kwarc.mmt.api.presentation.MMTSyntaxPresenter")
    controller.extman.addExtension(new MMTSyntaxPresenter(), List())
    val msp = controller.extman.get(classOf[MMTSyntaxPresenter]).head
    val from = Path.parseM("http://cds.omdoc.org/testcases?BeautifulSets",NamespaceMap.empty)
    val th = controller.get(from)
    val sb = new info.kwarc.mmt.api.presentation.StringBuilder()
    msp(th)(sb)
    log(sb.get)
  }

  def moduleadder: Unit = {
    controller.extman.addExtension(new MMTSyntaxPresenter(), List())
    val msp = controller.extman.get(classOf[MMTSyntaxPresenter]).head
    val from = Path.parseS("http://mydomain.org/testarchive/mmt-example?test_base?base_type",NamespaceMap.empty)
    val from2 = Path.parseS("http://mydomain.org/testarchive/mmt-example?test_all?final",NamespaceMap.empty)
    val to = Path.parseM("http://cds.omdoc.org/testcases?BeautifulSets",NamespaceMap.empty)
    val const = controller.getConstant(from).asInstanceOf[FinalConstant]
    val th = Theory.empty(Path.parseD("http://mydomain.org/testarchive/mmt-example",NamespaceMap.empty), LocalName("TH'"), None)
    controller.add(th)
    //controller.getTheory(to)
    Moduleadder(th, List(from, from2), controller)
    val sb = new info.kwarc.mmt.api.presentation.StringBuilder()
    msp(th)(sb)
    log(sb.get)
    log(th.toString)
  }
}<|MERGE_RESOLUTION|>--- conflicted
+++ resolved
@@ -1,20 +1,15 @@
-<<<<<<< HEAD
 import info.kwarc.mmt.MitM.MitM
 import info.kwarc.mmt.MitM.MitM.{eq, implicitProof, logic}
-import info.kwarc.mmt.api.frontend.Controller
 import info.kwarc.mmt.api.modules.{Theory, View}
 import info.kwarc.mmt.api.objects.{Context, OMS, StatelessTraverser, Term, Traverser}
 import info.kwarc.mmt.api.presentation.{MMTSyntaxPresenter, Presenter}
-import info.kwarc.mmt.api.refactoring.{BinaryIntersecter, GraphOptimizationTool, Moduleadder, Preprocessor, SimpleParameterPreprocessor, UnaryIntersecter, ViewFinder, ViewSplitter, Viewset}
+import info.kwarc.mmt.api.refactoring.{BinaryIntersecter, GraphOptimizationTool, Preprocessor, SimpleParameterPreprocessor, UnaryIntersecter, ViewFinder, ViewSplitter}
 import info.kwarc.mmt.api.symbols.{FinalConstant, Structure}
 import info.kwarc.mmt.api.{ComplexStep, GlobalName, LocalName, MPath, NamespaceMap, Path}
-=======
 import Graphtester.controller
 import info.kwarc.mmt.api.ontology.{DeclarationTreeExporter, DependencyGraphExporter, PathGraphExporter}
 import info.kwarc.mmt.api.web.JSONBasedGraphServer
 import info.kwarc.mmt.api.{NamespaceMap, Path}
-import info.kwarc.mmt.got.GraphOptimizationTool
->>>>>>> f84af94e
 import info.kwarc.mmt.jedit.MMTOptimizationAnnotationReader
 import info.kwarc.mmt.lf.{ApplySpine, LFClassicHOLPreprocessor}
 
@@ -38,7 +33,7 @@
     intersect
   }
 
-  def findIntersecter : Unit = {
+  def findIntersecter() : Unit = {
     hl("log+ findIntersecter")
     controller.extman.addExtension(MitM.preproc)
     val eq = logic ? "eq"
@@ -68,7 +63,7 @@
     hl("build MitM/smglom intersections")
   }
 
-  def getConst : Unit = {
+  def getConst() : Unit = {
     val view = controller.get(Path.parseM("http://mydomain.org/testarchive/mmt-example?intersection_test",NamespaceMap.empty)).asInstanceOf[View]
     println(view)
 
@@ -76,13 +71,13 @@
     println(view.dfC)
   }
 
-  def defined : Unit = {
+  def defined() : Unit = {
     val int = new BinaryIntersecter
     controller.extman.addExtension(int, Nil)
     println(int.isDefinedIn(controller.getConstant(Path.parseS("http://mydomain.org/testarchive/mmt-example?test_all?final",NamespaceMap.empty)), int.isDefinedInTraverserState(controller.getTheory(Path.parseM("http://mydomain.org/testarchive/mmt-example?test_all",NamespaceMap.empty)),mutable.HashMap[GlobalName, GlobalName](), mutable.HashSet[MPath]())))
   }
 
-  def got : Unit = {
+  def got() : Unit = {
     controller.handleLine("extension info.kwarc.mmt.api.refactoring.GraphOptimizationTool")
     val got : GraphOptimizationTool = controller.extman.get(classOf[GraphOptimizationTool]).head
 
@@ -98,7 +93,7 @@
     //println((System.currentTimeMillis()-starttime)/1000)
   }
 
-  def viewfinder: Unit = {
+  def viewfinder() : Unit = {
     // controller.extman.addExtension(HOLLight.preproc)
       // controller.extman.addExtension(PVSTheory.preproc)
       controller.extman.addExtension(MitM.preproc)
@@ -158,7 +153,7 @@
       // vf.find(pvsmonoid,to).foreach(r => log(r.toString))
   }
 
-  def intersect: Unit = {
+  def intersect() : Unit = {
     val int = new UnaryIntersecter
     val presenter = new MMTSyntaxPresenter
     controller.extman.addExtension(int, Nil)
@@ -167,17 +162,17 @@
     val view = controller.get(Path.parseM("http://mydomain.org/testarchive/mmt-example?intersection_test",NamespaceMap.empty)).asInstanceOf[View]
     int(view) match {
       case (l1, l2, l3, _) =>
-        l1.map(println(_))
-        l2.map(p => {
+        l1.foreach(println(_))
+        l2.foreach(p => {
           println(p._1)
           println(p._2)
         })
-        l3.map(println(_))
+        l3.foreach(println(_))
       case default => ???
     }
   }
 
-  def exportMMT: Unit = {
+  def exportMMT() : Unit = {
     //controller.handleLine("extension info.kwarc.mmt.api.presentation.MMTSyntaxPresenter")
     controller.extman.addExtension(new MMTSyntaxPresenter(), List())
     val msp = controller.extman.get(classOf[MMTSyntaxPresenter]).head
@@ -187,7 +182,7 @@
     msp(th)(sb)
     log(sb.get)
   }
-
+/*
   def moduleadder: Unit = {
     controller.extman.addExtension(new MMTSyntaxPresenter(), List())
     val msp = controller.extman.get(classOf[MMTSyntaxPresenter]).head
@@ -204,4 +199,5 @@
     log(sb.get)
     log(th.toString)
   }
+ */
 }