package info.kwarc.mmt.stex

import info.kwarc.mmt.api.{Error, Level}
import info.kwarc.mmt.api.archives._
import info.kwarc.mmt.api.utils.{File, FilePath}
import info.kwarc.mmt.stex.STeXUtils._

/**
  * Monoidal accumulator for SMS content and dependencies.
  * @param smslines SMS content (List[String])
  * @param deps Collected dependencies (List[Dependency])
  */
case class STeXStructure(smslines: List[String], deps: List[Dependency])
{
  def empty : STeXStructure = STeXStructure(List.empty,List.empty)

  def <>(that : STeXStructure) : STeXStructure =
    if (that.smslines.isEmpty && that.deps.isEmpty) {
      this
    } else STeXStructure(that.smslines ++ smslines, that.deps ++ deps)
}

/**
  * Created by maeder on 11.11.15.
  */
trait STeXAnalysis {
  self: TraversingBuildTarget =>

  protected def logSuccess(f: FilePath) {
    logResult("success " + f)
  }

  protected def logFailure(f: FilePath) {
    logResult("failure " + f)
  }

  def mkDep(a: Archive, ar: String, fp: FilePath): List[Dependency] = {
    val root = a.root.up.up / ar
    controller.addArchive(root)
    controller.backend.getArchive(root) match {
      case None =>
        log("missing archive " + ar + " for " + fp)
        Nil
      case Some(arch) => List(mkFileDep(arch, fp))
    }
  }

  def mkFileDep(archive: Archive, filePath: FilePath): Dependency =
    FileBuildDependency("tex-deps", archive, filePath)

  def mhRepos(a: Archive, r: String, b: String): List[Dependency] = {
    val fp = entryToPath(b)
    val optRepo = Option(r).map(getArgMap)
    optRepo match {
      case Some(m) => mkDep(a, m.getOrElse("mhrepos", archString(a)), fp)
      case None => List(mkFileDep(a, fp))
    }
  }

  def mhReposClosure(archive: Archive, parents : Set[File], r : String, b : String) : List[Dependency] =
  {
    // Single dependency
    val nu_dep : List[Dependency] = mhRepos(archive, r, b)

    // Find distant archive given by r.
    val distantArchive : Archive = Option(r).map(getArgMap) match
    {
      case Some(m) =>
        // Compare mkDep
        assert(m.contains("mhrepos"))
        val root = archive.root.up.up / m("mhrepos")
        controller.addArchive(root)
        val thearchive = controller.backend.getArchive(root)
<<<<<<< HEAD
        assert(thearchive.isDeclear
          fined)
        thearchive.get
=======
        if (thearchive.isDefined) {
          thearchive.get
        } else {
          throw new STeXLookupError(msg = "missing archive: " + root, None, severity = Some(Level.Error))
        }
>>>>>>> 8bbc160a

      case None => archive // fallback
    }

    val theFile : File = if (archive == distantArchive) { entryToPath(b).toFile }
                         else { (distantArchive.root / "source" / b).setExtension("tex") }

    val closure : List[Dependency] = getDeps(distantArchive,theFile,parents + theFile)
    nu_dep ::: closure
  }

  protected def toKeyDep(d: Dependency, key: String): Dependency = d match {
    case FileBuildDependency(_, ar, fp) => FileBuildDependency(key, ar, fp)
    case fd => fd
  }

  protected def matchPathAndRepo(archive: Archive, inFile: File, line: String, parents: Set[File]) : List[Dependency] =
  {
    line match
    {
      case beginModnl(_, _, b) => List(mkFileDep(archive, entryToPath(b)))

      // The next four take relative paths so it's okay not to include that.
      case input(_, _, _, b) =>
        // As below with slight alterations for libinputs.
        val p = if (line.startsWith("\\lib"))
          STeXUtils.getAmbleFile(b + ".tex", archive, None)
        else (inFile.up / b).setExtension("tex")
        val d = PhysicalDependency(p)
        d :: (if (!parents.contains(p)) getDeps(archive, p, parents + p) else Nil)

      case includeAssignment(_,_,b) =>
        // "a13" -> File(a13.tex)
        val pfile : File = (inFile.up / b).setExtension("tex")
        // The including file naturally physically depends on the included file.
        val pdep : Dependency = PhysicalDependency(pfile)
        // All dependencies of the included file are now also dependencies of the including file.
        if (!parents.contains(pfile)) {
          pdep :: getDeps(archive, pfile, parents + pfile)
        } else { List(pdep) }

      case inputAssignment(_,_,b) =>
        // As above.
        val pfile : File       = (inFile.up / b).setExtension("tex")
        val pdep  : Dependency = PhysicalDependency(pfile)
        if (!parents.contains(pfile)) {
          pdep :: getDeps(archive, pfile, parents + pfile)
        } else { List(pdep) }

      case includeProblem(_,_,b) =>
        // As above.
        val pfile : File       = (inFile.up / b).setExtension("tex")
        val pdep  : Dependency = PhysicalDependency(pfile)
        if (!parents.contains(pfile)) {
          pdep :: getDeps(archive, pfile, parents + pfile)
        } else { List(pdep) }

      case includeGraphics(_, _, b) =>
        val gExts = List("png", "jpg", "eps", "pdf")
        val p = inFile.up / b
        if (p.getExtension.exists(gExts.contains)) List(PhysicalDependency(p))
        else {
          val os = gExts.find { s =>
            p.setExtension(s).exists
          }
          if (os.isEmpty) log(inFile + " misses graphics file: " + b)
          os.toList.map(s => PhysicalDependency(p.setExtension(s)))
        }

      case importOrUseModule(r) =>
        getArgMap(r).get("load").map(f => PhysicalDependency(File(f).setExtension(".sms"))).toList

      case mhinputRef(_, r, b) =>
        val fp = entryToPath(b)
        val alldeps = getDeps(archive,fp.toFile,Set.empty)

        Option(r) match {
          case Some(id) => mkDep(archive, id, fp)   ::: alldeps
          case None => List(mkFileDep(archive, fp)) ::: alldeps
        }

      case tikzinput(_, r, b) => mhRepos(archive, r, b).map(toKeyDep(_, key = "tikzsvg"))

      case guse(r, b) => mkDep(archive, r, entryToPath(b))

      // These three are supposed to work exactly alike, see https://github.com/UniFormal/MMT/issues/465.
      case inputMhAssignment(_,r,b)   => mhReposClosure(archive, parents, r, b)
      case includeMhAssignment(_,r,b) => mhReposClosure(archive, parents, r, b)
      case includeMhProblem(_, r, b)  => mhReposClosure(archive, parents, r, b)

      case _ => Nil
    }
  }

  private def mkImport(a: Archive, r: String, p: String, s: String, ext: String): String =
    "\\importmodule[load=" + a.root.up.up + "/" + r + "/source/" + p + ",ext=" + ext + "]" + s + "%"

  private def mkMhImport(a: Archive, r: String, p: String, s: String) : STeXStructure = {
    STeXStructure(List(mkImport(a, r, p, s, "sms")), mkDep(a, r, entryToPath(p)).map(toKeyDep(_, "sms")))
  }

  private def mkGImport(a: Archive, r: String, p: String): STeXStructure =
    STeXStructure(List(mkImport(a, r, p, "{" + p + "}", "tex"), "\\mhcurrentrepos{" + r + "}%"),
      mkDep(a, r, entryToPath(p)))

  // line list is reversed!

  private def splitArgs(r: String): List[List[String]] = r.split(",").toList.map(_.split("=").toList)

  private def mkArgMap(ll: List[List[String]]): Map[String, String] = {
    var m: Map[String, String] = Map.empty
    ll.foreach {
      case List(k, v) => m += ((k.trim, v.trim))
      case _ =>
    }
    m
  }

  private def getArgMap(r: String): Map[String, String] = mkArgMap(splitArgs(r))

  private def createMhImport(a: Archive, r: String, b: String) : List[STeXStructure] = {
    val m = getArgMap(r)
    val repos : String = m.getOrElse("mhrepos", m.getOrElse("repos", archString(a)))

    val result : List[STeXStructure] = if (m.isDefinedAt("dir")) {
      /* \importmhmodule[dir=foo]{bar} is supposed to be the same as \importmhmodule[path=foo/bar]{bar}
         as per https://github.com/UniFormal/MMT/issues/499. */

      def addb(p : String) : String = {
        assert(b.startsWith("{") && b.endsWith("}"))
        p + java.io.File.separator + b.tail.init
      }
      m.get("dir").toList.map(p => mkMhImport(a, repos, addb(p), b))
    } else if (m.isDefinedAt("path")) {
      m.get("path").toList.map(p => mkMhImport(a, repos, p, b))
    } else {
      List.empty
    }
    result
  }

  private def createGImport(a: Archive, r: String, p: String): STeXStructure = {
      Option(r) match {
        case Some(id) => mkGImport(a, id, p)
        case None     => mkGImport(a, archString(a), p)
    }
  }

  private def createImport(r: String, p: String): STeXStructure =
    STeXStructure(List("\\importmodule[" + r + "]{" + p + "}%"), Nil)

  /** Collect sms content and write to outFile. */
  def createSms(a: Archive, inFile: File, outFile: File) : Unit = {
    val smsContent = mkSTeXStructure(a, inFile, readSourceRebust(inFile).getLines, Set.empty).smslines
    if (smsContent.isEmpty) {log("no sms content")}
    else { File.write(outFile, smsContent.reverse.mkString("", "\n", "\n")) }
  }

  /** get dependencies */
  def getDeps(a: Archive, in: File, parents: Set[File], amble: Option[File] = None): List[Dependency] = {
    val f = amble.getOrElse(in)
    if (f.exists) {
      val struct = mkSTeXStructure(a, in, readSourceRebust(f).getLines, parents)
      struct.deps
    } else { Nil }
  }

  /** Method for creating STeXStructures, used for generating sms content and finding dependencies.
    * inFile is used for relative \input paths */
  def mkSTeXStructure(a: Archive, in: File, lines: Iterator[String], parents: Set[File]): STeXStructure =
  {
    var localStruct = STeXStructure(Nil,Nil)

    def combine(s: STeXStructure) : Unit = {
      localStruct = localStruct <> s
    }

    lines.foreach { line =>
      val l = stripComment(line).trim
      val isVerbatim = l.contains("\\verb")
      if (!isVerbatim)
      {
        val sl = matchSmsEntry(a, l)
        sl.foreach(combine)
        if (key != "sms")
        {
          val od  : List[Dependency] = matchPathAndRepo(a, in, l, parents)
          // Forget all tikzsvg dependencies unless we're inside a latexml target.
          val odp : List[Dependency] = if (key == "latexml") { od } else { od.filter {
            case FileBuildDependency(akey, _, _) => akey != "tikzsvg"
            case _ => true
          }}
          odp.foreach(d => combine(STeXStructure(Nil, List(d))))
        }
      }
    }
    localStruct
  }

  def matchSmsEntry(a: Archive, line: String): List[STeXStructure] =
  {
    line match
    {
      case importMhModule(r, b) =>
        createMhImport(a, r, b)

      case useMhModule(opt,t) =>
        val argmap = getArgMap(opt)

        if (argmap.contains("path") || argmap.contains("dir")) {
          val repos = argmap.getOrElse("mhrepos", argmap.getOrElse("repos", archString(a)))
          val entry = if (argmap.contains("dir")) { argmap("dir") + java.io.File.separator + t } else { argmap("path") }
          val deps  = mkDep(a,repos,entryToPath(entry))
          assert(deps.length == 1)

          List(STeXStructure(Nil,List(toKeyDep(deps.head,key = "sms"))))
        } else { Nil }

      case gimport(_, r, p) =>
        List(createGImport(a, r, p))

      case guse(opt,k) =>

        val argmap = getArgMap(opt)
        val repos = argmap.getOrElse("mhrepos", argmap.getOrElse("repos", archString(a)))

        if (argmap.contains("path")) {
          val deps = mkDep(a,repos,entryToPath(argmap("path")))
          assert(deps.length == 1)
          List(STeXStructure(Nil,List(toKeyDep(deps.head,key = "sms"))))
        } else { Nil }

      case smsGStruct(_, r, _, p) =>
        List(createGImport(a, r, p))

      case smsMhStruct(r, _, p) =>
        createMhImport(a, r, p)

      case smsSStruct(r, _, p) =>
        List(createImport(r, p))

      case smsViewsig(r, _, f, t) =>
        val m = getArgMap(r)
        val fr = m.getOrElse("fromrepos", archString(a))
        val tr = m.getOrElse("torepos", archString(a))
        List(mkGImport(a, fr, f), mkGImport(a, tr, t))

      case smsViewnl(_, r, p) =>
        List(createGImport(a, archString(a), p))

      case smsMhView(r, _, f, t) =>
        val m = getArgMap(r)
        var ofp = m.get("frompath")
        var otp = m.get("topath")
        val fr = m.getOrElse("fromrepos", archString(a))
        val tr = m.getOrElse("torepos", archString(a))
        (ofp, otp) match {
          case (Some(fp), Some(tp)) =>
            List(mkMhImport(a, fr, fp, f), mkMhImport(a, tr, tp, t))
          case _ => Nil
        }

      case smsView(r, f, t) =>
        val m = getArgMap(r)
        val ofr = m.get("from")
        val otr = m.get("to")
        (ofr, otr) match {
          case (Some(fr), Some(tr)) =>
            List(createImport(fr, f), createImport(tr, t))
          case _ => Nil
        }

      case _ if smsRegs.findFirstIn(line).isDefined => List(STeXStructure(List(line + "%"), Nil))

      case _ => Nil
    }
  }
}<|MERGE_RESOLUTION|>--- conflicted
+++ resolved
@@ -71,17 +71,11 @@
         val root = archive.root.up.up / m("mhrepos")
         controller.addArchive(root)
         val thearchive = controller.backend.getArchive(root)
-<<<<<<< HEAD
-        assert(thearchive.isDeclear
-          fined)
-        thearchive.get
-=======
         if (thearchive.isDefined) {
           thearchive.get
         } else {
           throw new STeXLookupError(msg = "missing archive: " + root, None, severity = Some(Level.Error))
         }
->>>>>>> 8bbc160a
 
       case None => archive // fallback
     }
