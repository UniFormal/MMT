
# +===============================================================+
# |THIS FILE HAS BEEN AUTO-GENERATED USING `sbt genTravisYML`     |
# |ANY CHANGES WILL BE OVERWRITTEN                                |
# +===============================================================+

# these values were configured in src/project/prefix.travis.yml

# configuration for deploy
env:
  global:
  - ENCRYPTION_LABEL: "25a07036478c"
  - COMMIT_AUTHOR_EMAIL: "tkw01536@gmail.com"

# use java, and install sbt on OS X
language: java


# meta -- email notification for builds
notifications:
  email:
    on_success: change
    on_failure: always
    on_error: always
    on_start: never
    on_cancel: never


# speed up cloning of the git repository
# we only need a clone depth of '1'
git:
  depth: 1

# +===============================================================+
# |Anything below this line has been generated automatically      |
# |from src/travis.sbt.                                           |
# +===============================================================+
before_install:
<<<<<<< HEAD
  - if [ "$TRAVIS_BRANCH" == "devel" ]; then export TEST_USE_ARCHIVE_HEAD=1; fi



# everything below this line is automatically generated using the configuration in src/travis.sbt
stages: 
  - name: build.sbt
  - name: testSetup
  - name: CodeCheck
  - name: DeployCheck
  - name: test
  - name: deploy
    if: branch = master
jobs: 
  include: 
    # check that build.sbt loads and the travis tests have been run correctly
    - stage: build.sbt
      scala: 2.11.12
      script: 
        - cd src
        - "(cat /dev/null | sbt -Dsbt.scala.version=2.10.7 exit)"
      jdk: openjdk7
      env: 
        - INFO='Check that build.sbt loads'
    - script: 
        - cd src
        - "(cat /dev/null | sbt -Dsbt.scala.version=2.10.7 exit)"
      scala: 2.11.12
      jdk: openjdk8
      env: 
        - INFO='Check that build.sbt loads'
    - script: 
        - cd src
        - "(cat /dev/null | sbt -Dsbt.scala.version=2.10.7 exit)"
      scala: 2.11.12
      jdk: oraclejdk8
      env: 
        - INFO='Check that build.sbt loads'
    - script: 
        - cd src
        - "(cat /dev/null | sbt -Dsbt.scala.version=2.10.7 exit)"
      scala: 2.11.12
      jdk: oraclejdk9
      env: 
        - INFO='Check that build.sbt loads'
    # check that 'sbt genTravisYML' has been run
    - stage: testSetup
      scala: 2.11.12
      script: 
        - cd src
        - "(cat /dev/null | sbt -Dsbt.scala.version=2.10.7 genTravisYML)"
        - cd ..
        - '(git diff --quiet --exit-code ".travis.yml")'
      jdk: openjdk8
      env: 
        - INFO='Check that `sbt genTravisYML` has been run'
    # check that the code conforms to standards
    - stage: CodeCheck
      scala: 2.11.12
      script: 
        - cd src
        - "(cat /dev/null | sbt -Dsbt.scala.version=2.10.7 compile)"
      jdk: openjdk7
      env: 
        - INFO='Check that the code compiles'
    - script: 
        - cd src
        - "(cat /dev/null | sbt -Dsbt.scala.version=2.10.7 compile)"
      scala: 2.11.12
      jdk: openjdk8
      env: 
        - INFO='Check that the code compiles'
    - script: 
        - cd src
        - "(cat /dev/null | sbt -Dsbt.scala.version=2.10.7 compile)"
      scala: 2.11.12
      jdk: oraclejdk8
      env: 
        - INFO='Check that the code compiles'
    - script: 
        - cd src
        - "(cat /dev/null | sbt -Dsbt.scala.version=2.10.7 compile)"
      scala: 2.11.12
      jdk: oraclejdk9
      env: 
        - INFO='Check that the code compiles'
    - script: 
        - cd src
        - "(cat /dev/null | sbt -Dsbt.scala.version=2.10.7 scalastyle)"
      scala: 2.11.12
      jdk: openjdk7
      env: 
        - INFO='Print scalastyle violations'
    - script: 
        - cd src
        - "(cat /dev/null | sbt -Dsbt.scala.version=2.10.7 scalastyle)"
      scala: 2.11.12
      jdk: openjdk8
      env: 
        - INFO='Print scalastyle violations'
    - script: 
        - cd src
        - "(cat /dev/null | sbt -Dsbt.scala.version=2.10.7 scalastyle)"
      scala: 2.11.12
      jdk: oraclejdk8
      env: 
        - INFO='Print scalastyle violations'
    - script: 
        - cd src
        - "(cat /dev/null | sbt -Dsbt.scala.version=2.10.7 scalastyle)"
      scala: 2.11.12
=======
  - 'if [[ "$TRAVIS_OS_NAME" = "osx" ]]; then brew update; brew install sbt; fi'
before_script:
  - 'if [ "$TRAVIS_BRANCH" == "devel" ]; then export TEST_USE_ARCHIVE_HEAD=1; fi'
install:
  - "cd src && (cat /dev/null | sbt -Dsbt.scala.version=2.10.7 ++2.11.12 update) && cd .."
jobs:
  include:
    # check that 'sbt genTravisYML' has been run
    - dist: trusty
      env:
        - "INFO='Check that `sbt genTravisYML` has been run'"
        - 'SBT_VERSION_CMD="^validate"'
      jdk: openjdk8
      language: scala
      scala: "2.11.12"
      script:
        - "cd src && (cat /dev/null | sbt -Dsbt.scala.version=2.10.7 ++2.11.12 genTravisYML) && cd .."
        - '(git diff --quiet --exit-code ".travis.yml")'
      stage: SelfCheck
    # Check that our tests run and the code compiles
    - dist: trusty
      env:
        - "INFO='Check that the code compiles and the test runs run and the code compiles'"
        - 'SBT_VERSION_CMD="^validate"'
      jdk: openjdk7
      language: scala
      scala: "2.11.12"
      script:
        - "cd src && (cat /dev/null | sbt -Dsbt.scala.version=2.10.7 ++2.11.12 scalastyle) && cd .."
        - "cd src && (cat /dev/null | sbt -Dsbt.scala.version=2.10.7 ++2.11.12 compile) && cd .."
        - "cd src && (cat /dev/null | sbt -Dsbt.scala.version=2.10.7 ++2.11.12 test) && cd .."
      stage: CompileAndCheck
    - dist: trusty
      env:
        - "INFO='Check that the code compiles and the test runs run and the code compiles'"
        - 'SBT_VERSION_CMD="^validate"'
      jdk: openjdk8
      language: scala
      scala: "2.11.12"
      script:
        - "cd src && (cat /dev/null | sbt -Dsbt.scala.version=2.10.7 ++2.11.12 scalastyle) && cd .."
        - "cd src && (cat /dev/null | sbt -Dsbt.scala.version=2.10.7 ++2.11.12 compile) && cd .."
        - "cd src && (cat /dev/null | sbt -Dsbt.scala.version=2.10.7 ++2.11.12 test) && cd .."
    - dist: trusty
      env:
        - "INFO='Check that the code compiles and the test runs run and the code compiles'"
        - 'SBT_VERSION_CMD="^validate"'
      jdk: oraclejdk8
      language: scala
      scala: "2.11.12"
      script:
        - "cd src && (cat /dev/null | sbt -Dsbt.scala.version=2.10.7 ++2.11.12 scalastyle) && cd .."
        - "cd src && (cat /dev/null | sbt -Dsbt.scala.version=2.10.7 ++2.11.12 compile) && cd .."
        - "cd src && (cat /dev/null | sbt -Dsbt.scala.version=2.10.7 ++2.11.12 test) && cd .."
    - dist: trusty
      env:
        - "INFO='Check that the code compiles and the test runs run and the code compiles'"
        - 'SBT_VERSION_CMD="^validate"'
>>>>>>> 92d1ff98
      jdk: oraclejdk9
      language: scala
      scala: "2.11.12"
      script:
        - "cd src && (cat /dev/null | sbt -Dsbt.scala.version=2.10.7 ++2.11.12 scalastyle) && cd .."
        - "cd src && (cat /dev/null | sbt -Dsbt.scala.version=2.10.7 ++2.11.12 compile) && cd .."
        - "cd src && (cat /dev/null | sbt -Dsbt.scala.version=2.10.7 ++2.11.12 test) && cd .."
    # check that the 'apidoc', 'deploy' and 'deployFull' targets work
<<<<<<< HEAD
    - stage: DeployCheck
      scala: 2.11.12
      script: 
        - cd src
        - "(cat /dev/null | sbt -Dsbt.scala.version=2.10.7 deploy)"
        - cd ..
        - '[[ -f "deploy/mmt.jar" ]]'
      jdk: openjdk7
      env: 
        - INFO='Check mmt.jar generation using `sbt deploy`'
    - script: 
        - cd src
        - "(cat /dev/null | sbt -Dsbt.scala.version=2.10.7 deploy)"
        - cd ..
        - '[[ -f "deploy/mmt.jar" ]]'
      scala: 2.11.12
      jdk: openjdk8
      env: 
        - INFO='Check mmt.jar generation using `sbt deploy`'
    - script: 
        - cd src
        - "(cat /dev/null | sbt -Dsbt.scala.version=2.10.7 deploy)"
        - cd ..
        - '[[ -f "deploy/mmt.jar" ]]'
      scala: 2.11.12
      jdk: oraclejdk8
      env: 
        - INFO='Check mmt.jar generation using `sbt deploy`'
    - script: 
        - cd src
        - "(cat /dev/null | sbt -Dsbt.scala.version=2.10.7 deploy)"
        - cd ..
        - '[[ -f "deploy/mmt.jar" ]]'
      scala: 2.11.12
      jdk: oraclejdk9
      env: 
        - INFO='Check mmt.jar generation using `sbt deploy`'
    - script: 
        - cd src
        - "(cat /dev/null | sbt -Dsbt.scala.version=2.10.7 deployFull)"
        - cd ..
        - '[[ -f "deploy/mmt.jar" ]]'
      scala: 2.11.12
      jdk: openjdk7
      env: 
        - INFO='Check mmt.jar generation using `sbt deployfull`'
    - script: 
        - cd src
        - "(cat /dev/null | sbt -Dsbt.scala.version=2.10.7 deployFull)"
        - cd ..
        - '[[ -f "deploy/mmt.jar" ]]'
      scala: 2.11.12
      jdk: openjdk8
      env: 
        - INFO='Check mmt.jar generation using `sbt deployfull`'
    - script: 
        - cd src
        - "(cat /dev/null | sbt -Dsbt.scala.version=2.10.7 deployFull)"
        - cd ..
        - '[[ -f "deploy/mmt.jar" ]]'
      scala: 2.11.12
      jdk: oraclejdk8
      env: 
        - INFO='Check mmt.jar generation using `sbt deployfull`'
    - script: 
        - cd src
        - "(cat /dev/null | sbt -Dsbt.scala.version=2.10.7 deployFull)"
        - cd ..
        - '[[ -f "deploy/mmt.jar" ]]'
      scala: 2.11.12
      jdk: oraclejdk9
      env: 
        - INFO='Check mmt.jar generation using `sbt deployfull`'
    - script: 
        - cd src
        - "(cat /dev/null | sbt -Dsbt.scala.version=2.10.7 apidoc)"
        - cd ..
        - '[[ -d "apidoc" ]]'
      scala: 2.11.12
      jdk: openjdk7
      env: 
        - INFO='Check that apidoc generation works'
    - script: 
        - cd src
        - "(cat /dev/null | sbt -Dsbt.scala.version=2.10.7 apidoc)"
        - cd ..
        - '[[ -d "apidoc" ]]'
      scala: 2.11.12
      jdk: openjdk8
      env: 
        - INFO='Check that apidoc generation works'
    - script: 
        - cd src
        - "(cat /dev/null | sbt -Dsbt.scala.version=2.10.7 apidoc)"
        - cd ..
        - '[[ -d "apidoc" ]]'
      scala: 2.11.12
      jdk: oraclejdk8
      env: 
        - INFO='Check that apidoc generation works'
    - script: 
        - cd src
        - "(cat /dev/null | sbt -Dsbt.scala.version=2.10.7 apidoc)"
        - cd ..
        - '[[ -d "apidoc" ]]'
      scala: 2.11.12
      jdk: oraclejdk9
      env: 
        - INFO='Check that apidoc generation works'
    # check that our own tests run
    - stage: test
      scala: 2.11.12
      script: 
        - cd src
        - "(cat /dev/null | sbt -Dsbt.scala.version=2.10.7 test)"
      jdk: openjdk7
      env: 
        - INFO='Run MMT Tests'
    - script: 
        - cd src
        - "(cat /dev/null | sbt -Dsbt.scala.version=2.10.7 test)"
      scala: 2.11.12
      jdk: openjdk8
      env: 
        - INFO='Run MMT Tests'
    - script: 
        - cd src
        - "(cat /dev/null | sbt -Dsbt.scala.version=2.10.7 test)"
      scala: 2.11.12
      jdk: oraclejdk8
      env: 
        - INFO='Run MMT Tests'
    - script: 
        - cd src
        - "(cat /dev/null | sbt -Dsbt.scala.version=2.10.7 test)"
      scala: 2.11.12
      jdk: oraclejdk9
      env: 
        - INFO='Run MMT Tests'
    # deploy the api documentation
    - stage: deploy
      scala: 2.11.12
      script: 
        - bash scripts/travis/deploy_doc.sh
=======
    - dist: trusty
      env:
        - "INFO='Check mmt.jar generation using `sbt deploy`'"
        - 'SBT_VERSION_CMD="^validate"'
      jdk: openjdk7
      language: scala
      scala: "2.11.12"
      script:
        - "cd src && (cat /dev/null | sbt -Dsbt.scala.version=2.10.7 ++2.11.12 deploy) && cd .."
        - '[[ -f "deploy/mmt.jar" ]]'
      stage: DeployCheck
    - dist: trusty
      env:
        - "INFO='Check mmt.jar generation using `sbt deploy`'"
        - 'SBT_VERSION_CMD="^validate"'
      jdk: openjdk8
      language: scala
      scala: "2.11.12"
      script:
        - "cd src && (cat /dev/null | sbt -Dsbt.scala.version=2.10.7 ++2.11.12 deploy) && cd .."
        - '[[ -f "deploy/mmt.jar" ]]'
    - dist: trusty
      env:
        - "INFO='Check mmt.jar generation using `sbt deploy`'"
        - 'SBT_VERSION_CMD="^validate"'
      jdk: oraclejdk8
      language: scala
      scala: "2.11.12"
      script:
        - "cd src && (cat /dev/null | sbt -Dsbt.scala.version=2.10.7 ++2.11.12 deploy) && cd .."
        - '[[ -f "deploy/mmt.jar" ]]'
    - dist: trusty
      env:
        - "INFO='Check mmt.jar generation using `sbt deploy`'"
        - 'SBT_VERSION_CMD="^validate"'
      jdk: oraclejdk9
      language: scala
      scala: "2.11.12"
      script:
        - "cd src && (cat /dev/null | sbt -Dsbt.scala.version=2.10.7 ++2.11.12 deploy) && cd .."
        - '[[ -f "deploy/mmt.jar" ]]'
    - dist: trusty
      env:
        - "INFO='Check mmt.jar generation using `sbt deployfull`'"
        - 'SBT_VERSION_CMD="^validate"'
      jdk: openjdk7
      language: scala
      scala: "2.11.12"
      script:
        - "cd src && (cat /dev/null | sbt -Dsbt.scala.version=2.10.7 ++2.11.12 deployFull) && cd .."
        - '[[ -f "deploy/mmt.jar" ]]'
    - dist: trusty
      env:
        - "INFO='Check mmt.jar generation using `sbt deployfull`'"
        - 'SBT_VERSION_CMD="^validate"'
      jdk: openjdk8
      language: scala
      scala: "2.11.12"
      script:
        - "cd src && (cat /dev/null | sbt -Dsbt.scala.version=2.10.7 ++2.11.12 deployFull) && cd .."
        - '[[ -f "deploy/mmt.jar" ]]'
    - dist: trusty
      env:
        - "INFO='Check mmt.jar generation using `sbt deployfull`'"
        - 'SBT_VERSION_CMD="^validate"'
      jdk: oraclejdk8
      language: scala
      scala: "2.11.12"
      script:
        - "cd src && (cat /dev/null | sbt -Dsbt.scala.version=2.10.7 ++2.11.12 deployFull) && cd .."
        - '[[ -f "deploy/mmt.jar" ]]'
    - dist: trusty
      env:
        - "INFO='Check mmt.jar generation using `sbt deployfull`'"
        - 'SBT_VERSION_CMD="^validate"'
      jdk: oraclejdk9
      language: scala
      scala: "2.11.12"
      script:
        - "cd src && (cat /dev/null | sbt -Dsbt.scala.version=2.10.7 ++2.11.12 deployFull) && cd .."
        - '[[ -f "deploy/mmt.jar" ]]'
    - dist: trusty
      env:
        - "INFO='Check that apidoc generation works'"
        - 'SBT_VERSION_CMD="^validate"'
      jdk: openjdk7
      language: scala
      scala: "2.11.12"
      script:
        - "cd src && (cat /dev/null | sbt -Dsbt.scala.version=2.10.7 ++2.11.12 apidoc) && cd .."
        - '[[ -d "apidoc" ]]'
    - dist: trusty
      env:
        - "INFO='Check that apidoc generation works'"
        - 'SBT_VERSION_CMD="^validate"'
      jdk: openjdk8
      language: scala
      scala: "2.11.12"
      script:
        - "cd src && (cat /dev/null | sbt -Dsbt.scala.version=2.10.7 ++2.11.12 apidoc) && cd .."
        - '[[ -d "apidoc" ]]'
    - dist: trusty
      env:
        - "INFO='Check that apidoc generation works'"
        - 'SBT_VERSION_CMD="^validate"'
      jdk: oraclejdk8
      language: scala
      scala: "2.11.12"
      script:
        - "cd src && (cat /dev/null | sbt -Dsbt.scala.version=2.10.7 ++2.11.12 apidoc) && cd .."
        - '[[ -d "apidoc" ]]'
    - dist: trusty
      env:
        - "INFO='Check that apidoc generation works'"
        - 'SBT_VERSION_CMD="^validate"'
      jdk: oraclejdk9
      language: scala
      scala: "2.11.12"
      script:
        - "cd src && (cat /dev/null | sbt -Dsbt.scala.version=2.10.7 ++2.11.12 apidoc) && cd .."
        - '[[ -d "apidoc" ]]'
    # deploy the api documentation
    - dist: trusty
      env:
        - "INFO='Auto-deploy API documentation'"
        - 'SBT_VERSION_CMD="^validate"'
>>>>>>> 92d1ff98
      jdk: openjdk8
      language: scala
      scala: "2.11.12"
      script:
        - "bash scripts/travis/deploy_doc.sh"
      stage: deploy
stages:
  - name: SelfCheck
  - name: CompileAndCheck
  - name: DeployCheck
  - if: "branch = master"
    name: deploy<|MERGE_RESOLUTION|>--- conflicted
+++ resolved
@@ -36,119 +36,6 @@
 # |from src/travis.sbt.                                           |
 # +===============================================================+
 before_install:
-<<<<<<< HEAD
-  - if [ "$TRAVIS_BRANCH" == "devel" ]; then export TEST_USE_ARCHIVE_HEAD=1; fi
-
-
-
-# everything below this line is automatically generated using the configuration in src/travis.sbt
-stages: 
-  - name: build.sbt
-  - name: testSetup
-  - name: CodeCheck
-  - name: DeployCheck
-  - name: test
-  - name: deploy
-    if: branch = master
-jobs: 
-  include: 
-    # check that build.sbt loads and the travis tests have been run correctly
-    - stage: build.sbt
-      scala: 2.11.12
-      script: 
-        - cd src
-        - "(cat /dev/null | sbt -Dsbt.scala.version=2.10.7 exit)"
-      jdk: openjdk7
-      env: 
-        - INFO='Check that build.sbt loads'
-    - script: 
-        - cd src
-        - "(cat /dev/null | sbt -Dsbt.scala.version=2.10.7 exit)"
-      scala: 2.11.12
-      jdk: openjdk8
-      env: 
-        - INFO='Check that build.sbt loads'
-    - script: 
-        - cd src
-        - "(cat /dev/null | sbt -Dsbt.scala.version=2.10.7 exit)"
-      scala: 2.11.12
-      jdk: oraclejdk8
-      env: 
-        - INFO='Check that build.sbt loads'
-    - script: 
-        - cd src
-        - "(cat /dev/null | sbt -Dsbt.scala.version=2.10.7 exit)"
-      scala: 2.11.12
-      jdk: oraclejdk9
-      env: 
-        - INFO='Check that build.sbt loads'
-    # check that 'sbt genTravisYML' has been run
-    - stage: testSetup
-      scala: 2.11.12
-      script: 
-        - cd src
-        - "(cat /dev/null | sbt -Dsbt.scala.version=2.10.7 genTravisYML)"
-        - cd ..
-        - '(git diff --quiet --exit-code ".travis.yml")'
-      jdk: openjdk8
-      env: 
-        - INFO='Check that `sbt genTravisYML` has been run'
-    # check that the code conforms to standards
-    - stage: CodeCheck
-      scala: 2.11.12
-      script: 
-        - cd src
-        - "(cat /dev/null | sbt -Dsbt.scala.version=2.10.7 compile)"
-      jdk: openjdk7
-      env: 
-        - INFO='Check that the code compiles'
-    - script: 
-        - cd src
-        - "(cat /dev/null | sbt -Dsbt.scala.version=2.10.7 compile)"
-      scala: 2.11.12
-      jdk: openjdk8
-      env: 
-        - INFO='Check that the code compiles'
-    - script: 
-        - cd src
-        - "(cat /dev/null | sbt -Dsbt.scala.version=2.10.7 compile)"
-      scala: 2.11.12
-      jdk: oraclejdk8
-      env: 
-        - INFO='Check that the code compiles'
-    - script: 
-        - cd src
-        - "(cat /dev/null | sbt -Dsbt.scala.version=2.10.7 compile)"
-      scala: 2.11.12
-      jdk: oraclejdk9
-      env: 
-        - INFO='Check that the code compiles'
-    - script: 
-        - cd src
-        - "(cat /dev/null | sbt -Dsbt.scala.version=2.10.7 scalastyle)"
-      scala: 2.11.12
-      jdk: openjdk7
-      env: 
-        - INFO='Print scalastyle violations'
-    - script: 
-        - cd src
-        - "(cat /dev/null | sbt -Dsbt.scala.version=2.10.7 scalastyle)"
-      scala: 2.11.12
-      jdk: openjdk8
-      env: 
-        - INFO='Print scalastyle violations'
-    - script: 
-        - cd src
-        - "(cat /dev/null | sbt -Dsbt.scala.version=2.10.7 scalastyle)"
-      scala: 2.11.12
-      jdk: oraclejdk8
-      env: 
-        - INFO='Print scalastyle violations'
-    - script: 
-        - cd src
-        - "(cat /dev/null | sbt -Dsbt.scala.version=2.10.7 scalastyle)"
-      scala: 2.11.12
-=======
   - 'if [[ "$TRAVIS_OS_NAME" = "osx" ]]; then brew update; brew install sbt; fi'
 before_script:
   - 'if [ "$TRAVIS_BRANCH" == "devel" ]; then export TEST_USE_ARCHIVE_HEAD=1; fi'
@@ -207,7 +94,6 @@
       env:
         - "INFO='Check that the code compiles and the test runs run and the code compiles'"
         - 'SBT_VERSION_CMD="^validate"'
->>>>>>> 92d1ff98
       jdk: oraclejdk9
       language: scala
       scala: "2.11.12"
@@ -216,279 +102,132 @@
         - "cd src && (cat /dev/null | sbt -Dsbt.scala.version=2.10.7 ++2.11.12 compile) && cd .."
         - "cd src && (cat /dev/null | sbt -Dsbt.scala.version=2.10.7 ++2.11.12 test) && cd .."
     # check that the 'apidoc', 'deploy' and 'deployFull' targets work
-<<<<<<< HEAD
-    - stage: DeployCheck
-      scala: 2.11.12
-      script: 
-        - cd src
-        - "(cat /dev/null | sbt -Dsbt.scala.version=2.10.7 deploy)"
-        - cd ..
-        - '[[ -f "deploy/mmt.jar" ]]'
-      jdk: openjdk7
-      env: 
-        - INFO='Check mmt.jar generation using `sbt deploy`'
-    - script: 
-        - cd src
-        - "(cat /dev/null | sbt -Dsbt.scala.version=2.10.7 deploy)"
-        - cd ..
-        - '[[ -f "deploy/mmt.jar" ]]'
-      scala: 2.11.12
-      jdk: openjdk8
-      env: 
-        - INFO='Check mmt.jar generation using `sbt deploy`'
-    - script: 
-        - cd src
-        - "(cat /dev/null | sbt -Dsbt.scala.version=2.10.7 deploy)"
-        - cd ..
-        - '[[ -f "deploy/mmt.jar" ]]'
-      scala: 2.11.12
-      jdk: oraclejdk8
-      env: 
-        - INFO='Check mmt.jar generation using `sbt deploy`'
-    - script: 
-        - cd src
-        - "(cat /dev/null | sbt -Dsbt.scala.version=2.10.7 deploy)"
-        - cd ..
-        - '[[ -f "deploy/mmt.jar" ]]'
-      scala: 2.11.12
-      jdk: oraclejdk9
-      env: 
-        - INFO='Check mmt.jar generation using `sbt deploy`'
-    - script: 
-        - cd src
-        - "(cat /dev/null | sbt -Dsbt.scala.version=2.10.7 deployFull)"
-        - cd ..
-        - '[[ -f "deploy/mmt.jar" ]]'
-      scala: 2.11.12
-      jdk: openjdk7
-      env: 
-        - INFO='Check mmt.jar generation using `sbt deployfull`'
-    - script: 
-        - cd src
-        - "(cat /dev/null | sbt -Dsbt.scala.version=2.10.7 deployFull)"
-        - cd ..
-        - '[[ -f "deploy/mmt.jar" ]]'
-      scala: 2.11.12
-      jdk: openjdk8
-      env: 
-        - INFO='Check mmt.jar generation using `sbt deployfull`'
-    - script: 
-        - cd src
-        - "(cat /dev/null | sbt -Dsbt.scala.version=2.10.7 deployFull)"
-        - cd ..
-        - '[[ -f "deploy/mmt.jar" ]]'
-      scala: 2.11.12
-      jdk: oraclejdk8
-      env: 
-        - INFO='Check mmt.jar generation using `sbt deployfull`'
-    - script: 
-        - cd src
-        - "(cat /dev/null | sbt -Dsbt.scala.version=2.10.7 deployFull)"
-        - cd ..
-        - '[[ -f "deploy/mmt.jar" ]]'
-      scala: 2.11.12
-      jdk: oraclejdk9
-      env: 
-        - INFO='Check mmt.jar generation using `sbt deployfull`'
-    - script: 
-        - cd src
-        - "(cat /dev/null | sbt -Dsbt.scala.version=2.10.7 apidoc)"
-        - cd ..
-        - '[[ -d "apidoc" ]]'
-      scala: 2.11.12
-      jdk: openjdk7
-      env: 
-        - INFO='Check that apidoc generation works'
-    - script: 
-        - cd src
-        - "(cat /dev/null | sbt -Dsbt.scala.version=2.10.7 apidoc)"
-        - cd ..
-        - '[[ -d "apidoc" ]]'
-      scala: 2.11.12
-      jdk: openjdk8
-      env: 
-        - INFO='Check that apidoc generation works'
-    - script: 
-        - cd src
-        - "(cat /dev/null | sbt -Dsbt.scala.version=2.10.7 apidoc)"
-        - cd ..
-        - '[[ -d "apidoc" ]]'
-      scala: 2.11.12
-      jdk: oraclejdk8
-      env: 
-        - INFO='Check that apidoc generation works'
-    - script: 
-        - cd src
-        - "(cat /dev/null | sbt -Dsbt.scala.version=2.10.7 apidoc)"
-        - cd ..
-        - '[[ -d "apidoc" ]]'
-      scala: 2.11.12
-      jdk: oraclejdk9
-      env: 
-        - INFO='Check that apidoc generation works'
-    # check that our own tests run
-    - stage: test
-      scala: 2.11.12
-      script: 
-        - cd src
-        - "(cat /dev/null | sbt -Dsbt.scala.version=2.10.7 test)"
-      jdk: openjdk7
-      env: 
-        - INFO='Run MMT Tests'
-    - script: 
-        - cd src
-        - "(cat /dev/null | sbt -Dsbt.scala.version=2.10.7 test)"
-      scala: 2.11.12
-      jdk: openjdk8
-      env: 
-        - INFO='Run MMT Tests'
-    - script: 
-        - cd src
-        - "(cat /dev/null | sbt -Dsbt.scala.version=2.10.7 test)"
-      scala: 2.11.12
-      jdk: oraclejdk8
-      env: 
-        - INFO='Run MMT Tests'
-    - script: 
-        - cd src
-        - "(cat /dev/null | sbt -Dsbt.scala.version=2.10.7 test)"
-      scala: 2.11.12
-      jdk: oraclejdk9
-      env: 
-        - INFO='Run MMT Tests'
+    - dist: trusty
+      env:
+        - "INFO='Check mmt.jar generation using `sbt deploy`'"
+        - 'SBT_VERSION_CMD="^validate"'
+      jdk: openjdk7
+      language: scala
+      scala: "2.11.12"
+      script:
+        - "cd src && (cat /dev/null | sbt -Dsbt.scala.version=2.10.7 ++2.11.12 deploy) && cd .."
+        - '[[ -f "deploy/mmt.jar" ]]'
+      stage: DeployCheck
+    - dist: trusty
+      env:
+        - "INFO='Check mmt.jar generation using `sbt deploy`'"
+        - 'SBT_VERSION_CMD="^validate"'
+      jdk: openjdk8
+      language: scala
+      scala: "2.11.12"
+      script:
+        - "cd src && (cat /dev/null | sbt -Dsbt.scala.version=2.10.7 ++2.11.12 deploy) && cd .."
+        - '[[ -f "deploy/mmt.jar" ]]'
+    - dist: trusty
+      env:
+        - "INFO='Check mmt.jar generation using `sbt deploy`'"
+        - 'SBT_VERSION_CMD="^validate"'
+      jdk: oraclejdk8
+      language: scala
+      scala: "2.11.12"
+      script:
+        - "cd src && (cat /dev/null | sbt -Dsbt.scala.version=2.10.7 ++2.11.12 deploy) && cd .."
+        - '[[ -f "deploy/mmt.jar" ]]'
+    - dist: trusty
+      env:
+        - "INFO='Check mmt.jar generation using `sbt deploy`'"
+        - 'SBT_VERSION_CMD="^validate"'
+      jdk: oraclejdk9
+      language: scala
+      scala: "2.11.12"
+      script:
+        - "cd src && (cat /dev/null | sbt -Dsbt.scala.version=2.10.7 ++2.11.12 deploy) && cd .."
+        - '[[ -f "deploy/mmt.jar" ]]'
+    - dist: trusty
+      env:
+        - "INFO='Check mmt.jar generation using `sbt deployfull`'"
+        - 'SBT_VERSION_CMD="^validate"'
+      jdk: openjdk7
+      language: scala
+      scala: "2.11.12"
+      script:
+        - "cd src && (cat /dev/null | sbt -Dsbt.scala.version=2.10.7 ++2.11.12 deployFull) && cd .."
+        - '[[ -f "deploy/mmt.jar" ]]'
+    - dist: trusty
+      env:
+        - "INFO='Check mmt.jar generation using `sbt deployfull`'"
+        - 'SBT_VERSION_CMD="^validate"'
+      jdk: openjdk8
+      language: scala
+      scala: "2.11.12"
+      script:
+        - "cd src && (cat /dev/null | sbt -Dsbt.scala.version=2.10.7 ++2.11.12 deployFull) && cd .."
+        - '[[ -f "deploy/mmt.jar" ]]'
+    - dist: trusty
+      env:
+        - "INFO='Check mmt.jar generation using `sbt deployfull`'"
+        - 'SBT_VERSION_CMD="^validate"'
+      jdk: oraclejdk8
+      language: scala
+      scala: "2.11.12"
+      script:
+        - "cd src && (cat /dev/null | sbt -Dsbt.scala.version=2.10.7 ++2.11.12 deployFull) && cd .."
+        - '[[ -f "deploy/mmt.jar" ]]'
+    - dist: trusty
+      env:
+        - "INFO='Check mmt.jar generation using `sbt deployfull`'"
+        - 'SBT_VERSION_CMD="^validate"'
+      jdk: oraclejdk9
+      language: scala
+      scala: "2.11.12"
+      script:
+        - "cd src && (cat /dev/null | sbt -Dsbt.scala.version=2.10.7 ++2.11.12 deployFull) && cd .."
+        - '[[ -f "deploy/mmt.jar" ]]'
+    - dist: trusty
+      env:
+        - "INFO='Check that apidoc generation works'"
+        - 'SBT_VERSION_CMD="^validate"'
+      jdk: openjdk7
+      language: scala
+      scala: "2.11.12"
+      script:
+        - "cd src && (cat /dev/null | sbt -Dsbt.scala.version=2.10.7 ++2.11.12 apidoc) && cd .."
+        - '[[ -d "apidoc" ]]'
+    - dist: trusty
+      env:
+        - "INFO='Check that apidoc generation works'"
+        - 'SBT_VERSION_CMD="^validate"'
+      jdk: openjdk8
+      language: scala
+      scala: "2.11.12"
+      script:
+        - "cd src && (cat /dev/null | sbt -Dsbt.scala.version=2.10.7 ++2.11.12 apidoc) && cd .."
+        - '[[ -d "apidoc" ]]'
+    - dist: trusty
+      env:
+        - "INFO='Check that apidoc generation works'"
+        - 'SBT_VERSION_CMD="^validate"'
+      jdk: oraclejdk8
+      language: scala
+      scala: "2.11.12"
+      script:
+        - "cd src && (cat /dev/null | sbt -Dsbt.scala.version=2.10.7 ++2.11.12 apidoc) && cd .."
+        - '[[ -d "apidoc" ]]'
+    - dist: trusty
+      env:
+        - "INFO='Check that apidoc generation works'"
+        - 'SBT_VERSION_CMD="^validate"'
+      jdk: oraclejdk9
+      language: scala
+      scala: "2.11.12"
+      script:
+        - "cd src && (cat /dev/null | sbt -Dsbt.scala.version=2.10.7 ++2.11.12 apidoc) && cd .."
+        - '[[ -d "apidoc" ]]'
     # deploy the api documentation
-    - stage: deploy
-      scala: 2.11.12
-      script: 
-        - bash scripts/travis/deploy_doc.sh
-=======
-    - dist: trusty
-      env:
-        - "INFO='Check mmt.jar generation using `sbt deploy`'"
-        - 'SBT_VERSION_CMD="^validate"'
-      jdk: openjdk7
-      language: scala
-      scala: "2.11.12"
-      script:
-        - "cd src && (cat /dev/null | sbt -Dsbt.scala.version=2.10.7 ++2.11.12 deploy) && cd .."
-        - '[[ -f "deploy/mmt.jar" ]]'
-      stage: DeployCheck
-    - dist: trusty
-      env:
-        - "INFO='Check mmt.jar generation using `sbt deploy`'"
-        - 'SBT_VERSION_CMD="^validate"'
-      jdk: openjdk8
-      language: scala
-      scala: "2.11.12"
-      script:
-        - "cd src && (cat /dev/null | sbt -Dsbt.scala.version=2.10.7 ++2.11.12 deploy) && cd .."
-        - '[[ -f "deploy/mmt.jar" ]]'
-    - dist: trusty
-      env:
-        - "INFO='Check mmt.jar generation using `sbt deploy`'"
-        - 'SBT_VERSION_CMD="^validate"'
-      jdk: oraclejdk8
-      language: scala
-      scala: "2.11.12"
-      script:
-        - "cd src && (cat /dev/null | sbt -Dsbt.scala.version=2.10.7 ++2.11.12 deploy) && cd .."
-        - '[[ -f "deploy/mmt.jar" ]]'
-    - dist: trusty
-      env:
-        - "INFO='Check mmt.jar generation using `sbt deploy`'"
-        - 'SBT_VERSION_CMD="^validate"'
-      jdk: oraclejdk9
-      language: scala
-      scala: "2.11.12"
-      script:
-        - "cd src && (cat /dev/null | sbt -Dsbt.scala.version=2.10.7 ++2.11.12 deploy) && cd .."
-        - '[[ -f "deploy/mmt.jar" ]]'
-    - dist: trusty
-      env:
-        - "INFO='Check mmt.jar generation using `sbt deployfull`'"
-        - 'SBT_VERSION_CMD="^validate"'
-      jdk: openjdk7
-      language: scala
-      scala: "2.11.12"
-      script:
-        - "cd src && (cat /dev/null | sbt -Dsbt.scala.version=2.10.7 ++2.11.12 deployFull) && cd .."
-        - '[[ -f "deploy/mmt.jar" ]]'
-    - dist: trusty
-      env:
-        - "INFO='Check mmt.jar generation using `sbt deployfull`'"
-        - 'SBT_VERSION_CMD="^validate"'
-      jdk: openjdk8
-      language: scala
-      scala: "2.11.12"
-      script:
-        - "cd src && (cat /dev/null | sbt -Dsbt.scala.version=2.10.7 ++2.11.12 deployFull) && cd .."
-        - '[[ -f "deploy/mmt.jar" ]]'
-    - dist: trusty
-      env:
-        - "INFO='Check mmt.jar generation using `sbt deployfull`'"
-        - 'SBT_VERSION_CMD="^validate"'
-      jdk: oraclejdk8
-      language: scala
-      scala: "2.11.12"
-      script:
-        - "cd src && (cat /dev/null | sbt -Dsbt.scala.version=2.10.7 ++2.11.12 deployFull) && cd .."
-        - '[[ -f "deploy/mmt.jar" ]]'
-    - dist: trusty
-      env:
-        - "INFO='Check mmt.jar generation using `sbt deployfull`'"
-        - 'SBT_VERSION_CMD="^validate"'
-      jdk: oraclejdk9
-      language: scala
-      scala: "2.11.12"
-      script:
-        - "cd src && (cat /dev/null | sbt -Dsbt.scala.version=2.10.7 ++2.11.12 deployFull) && cd .."
-        - '[[ -f "deploy/mmt.jar" ]]'
-    - dist: trusty
-      env:
-        - "INFO='Check that apidoc generation works'"
-        - 'SBT_VERSION_CMD="^validate"'
-      jdk: openjdk7
-      language: scala
-      scala: "2.11.12"
-      script:
-        - "cd src && (cat /dev/null | sbt -Dsbt.scala.version=2.10.7 ++2.11.12 apidoc) && cd .."
-        - '[[ -d "apidoc" ]]'
-    - dist: trusty
-      env:
-        - "INFO='Check that apidoc generation works'"
-        - 'SBT_VERSION_CMD="^validate"'
-      jdk: openjdk8
-      language: scala
-      scala: "2.11.12"
-      script:
-        - "cd src && (cat /dev/null | sbt -Dsbt.scala.version=2.10.7 ++2.11.12 apidoc) && cd .."
-        - '[[ -d "apidoc" ]]'
-    - dist: trusty
-      env:
-        - "INFO='Check that apidoc generation works'"
-        - 'SBT_VERSION_CMD="^validate"'
-      jdk: oraclejdk8
-      language: scala
-      scala: "2.11.12"
-      script:
-        - "cd src && (cat /dev/null | sbt -Dsbt.scala.version=2.10.7 ++2.11.12 apidoc) && cd .."
-        - '[[ -d "apidoc" ]]'
-    - dist: trusty
-      env:
-        - "INFO='Check that apidoc generation works'"
-        - 'SBT_VERSION_CMD="^validate"'
-      jdk: oraclejdk9
-      language: scala
-      scala: "2.11.12"
-      script:
-        - "cd src && (cat /dev/null | sbt -Dsbt.scala.version=2.10.7 ++2.11.12 apidoc) && cd .."
-        - '[[ -d "apidoc" ]]'
-    # deploy the api documentation
     - dist: trusty
       env:
         - "INFO='Auto-deploy API documentation'"
         - 'SBT_VERSION_CMD="^validate"'
->>>>>>> 92d1ff98
       jdk: openjdk8
       language: scala
       scala: "2.11.12"
